[bumpversion]
<<<<<<< HEAD
current_version = 0.4.12
=======
current_version = 0.4.13
>>>>>>> c362a8cb
commit = True
tag = True

[bumpversion:file:pyproject.toml]

[bumpversion:file:README.md]

[bumpversion:file:owid/datautils/__init__.py]

[bumpversion:file:docs/conf.py]<|MERGE_RESOLUTION|>--- conflicted
+++ resolved
@@ -1,9 +1,5 @@
 [bumpversion]
-<<<<<<< HEAD
-current_version = 0.4.12
-=======
 current_version = 0.4.13
->>>>>>> c362a8cb
 commit = True
 tag = True
 
