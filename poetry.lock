[[package]]
name = "alabaster"
version = "0.7.12"
description = "A configurable sidebar-enabled Sphinx theme"
category = "dev"
optional = false
python-versions = "*"

[[package]]
name = "anyio"
version = "3.6.2"
description = "High level compatibility layer for multiple asynchronous event loop implementations"
category = "dev"
optional = false
python-versions = ">=3.6.2"

[package.dependencies]
idna = ">=2.8"
sniffio = ">=1.1"

[package.extras]
doc = ["packaging", "sphinx-rtd-theme", "sphinx-autodoc-typehints (>=1.2.0)"]
test = ["coverage[toml] (>=4.5)", "hypothesis (>=4.0)", "pytest (>=7.0)", "pytest-mock (>=3.6.1)", "trustme", "contextlib2", "uvloop (<0.15)", "mock (>=4)", "uvloop (>=0.15)"]
trio = ["trio (>=0.16,<0.22)"]

[[package]]
name = "appnope"
version = "0.1.3"
description = "Disable App Nap on macOS >= 10.9"
category = "main"
optional = false
python-versions = "*"

[[package]]
name = "argon2-cffi"
version = "21.3.0"
description = "The secure Argon2 password hashing algorithm."
category = "dev"
optional = false
python-versions = ">=3.6"

[package.dependencies]
argon2-cffi-bindings = "*"

[package.extras]
dev = ["pre-commit", "cogapp", "tomli", "coverage[toml] (>=5.0.2)", "hypothesis", "pytest", "sphinx", "sphinx-notfound-page", "furo"]
docs = ["sphinx", "sphinx-notfound-page", "furo"]
tests = ["coverage[toml] (>=5.0.2)", "hypothesis", "pytest"]

[[package]]
name = "argon2-cffi-bindings"
version = "21.2.0"
description = "Low-level CFFI bindings for Argon2"
category = "dev"
optional = false
python-versions = ">=3.6"

[package.dependencies]
cffi = ">=1.0.1"

[package.extras]
dev = ["pytest", "cogapp", "pre-commit", "wheel"]
tests = ["pytest"]

[[package]]
name = "asttokens"
version = "2.0.8"
description = "Annotate AST trees with source code positions"
category = "main"
optional = false
python-versions = "*"

[package.dependencies]
six = "*"

[package.extras]
test = ["astroid (<=2.5.3)", "pytest"]

[[package]]
name = "atomicwrites"
version = "1.4.1"
description = "Atomic file writes."
category = "main"
optional = false
python-versions = ">=2.7, !=3.0.*, !=3.1.*, !=3.2.*, !=3.3.*"

[[package]]
name = "attrs"
version = "22.1.0"
description = "Classes Without Boilerplate"
category = "main"
optional = false
python-versions = ">=3.5"

[package.extras]
tests_no_zope = ["cloudpickle", "pytest-mypy-plugins", "mypy (>=0.900,!=0.940)", "pytest (>=4.3.0)", "pympler", "hypothesis", "coverage[toml] (>=5.0.2)"]
tests = ["cloudpickle", "zope.interface", "pytest-mypy-plugins", "mypy (>=0.900,!=0.940)", "pytest (>=4.3.0)", "pympler", "hypothesis", "coverage[toml] (>=5.0.2)"]
docs = ["sphinx-notfound-page", "zope.interface", "sphinx", "furo"]
dev = ["cloudpickle", "pre-commit", "sphinx-notfound-page", "sphinx", "furo", "zope.interface", "pytest-mypy-plugins", "mypy (>=0.900,!=0.940)", "pytest (>=4.3.0)", "pympler", "hypothesis", "coverage[toml] (>=5.0.2)"]

[[package]]
name = "babel"
version = "2.10.3"
description = "Internationalization utilities"
category = "dev"
optional = false
python-versions = ">=3.6"

[package.dependencies]
pytz = ">=2015.7"

[[package]]
name = "backcall"
version = "0.2.0"
description = "Specifications for callback functions passed in to an API"
category = "main"
optional = false
python-versions = "*"

[[package]]
name = "bandit"
version = "1.7.4"
description = "Security oriented static analyser for python code."
category = "dev"
optional = false
python-versions = ">=3.7"

[package.dependencies]
colorama = {version = ">=0.3.9", markers = "platform_system == \"Windows\""}
GitPython = ">=1.0.1"
PyYAML = ">=5.3.1"
stevedore = ">=1.20.0"

[package.extras]
test = ["coverage (>=4.5.4)", "fixtures (>=3.0.0)", "flake8 (>=4.0.0)", "stestr (>=2.5.0)", "testscenarios (>=0.5.0)", "testtools (>=2.3.0)", "toml", "beautifulsoup4 (>=4.8.0)", "pylint (==1.9.4)"]
toml = ["toml"]
yaml = ["pyyaml"]

[[package]]
name = "beautifulsoup4"
version = "4.11.1"
description = "Screen-scraping library"
category = "main"
optional = false
python-versions = ">=3.6.0"

[package.dependencies]
soupsieve = ">1.2"

[package.extras]
html5lib = ["html5lib"]
lxml = ["lxml"]

[[package]]
name = "black"
version = "22.10.0"
description = "The uncompromising code formatter."
category = "dev"
optional = false
python-versions = ">=3.7"

[package.dependencies]
click = ">=8.0.0"
mypy-extensions = ">=0.4.3"
pathspec = ">=0.9.0"
platformdirs = ">=2"
tomli = {version = ">=1.1.0", markers = "python_full_version < \"3.11.0a7\""}
typing-extensions = {version = ">=3.10.0.0", markers = "python_version < \"3.10\""}

[package.extras]
colorama = ["colorama (>=0.4.3)"]
d = ["aiohttp (>=3.7.4)"]
jupyter = ["ipython (>=7.8.0)", "tokenize-rt (>=3.2.0)"]
uvloop = ["uvloop (>=0.15.2)"]

[[package]]
name = "bleach"
version = "5.0.1"
description = "An easy safelist-based HTML-sanitizing tool."
category = "dev"
optional = false
python-versions = ">=3.7"

[package.dependencies]
six = ">=1.9.0"
webencodings = "*"

[package.extras]
css = ["tinycss2 (>=1.1.0,<1.2)"]
dev = ["build (==0.8.0)", "flake8 (==4.0.1)", "hashin (==0.17.0)", "pip-tools (==6.6.2)", "pytest (==7.1.2)", "Sphinx (==4.3.2)", "tox (==3.25.0)", "twine (==4.0.1)", "wheel (==0.37.1)", "black (==22.3.0)", "mypy (==0.961)"]

[[package]]
name = "boto3"
version = "1.24.94"
description = "The AWS SDK for Python"
category = "main"
optional = false
python-versions = ">= 3.7"

[package.dependencies]
botocore = ">=1.27.94,<1.28.0"
jmespath = ">=0.7.1,<2.0.0"
s3transfer = ">=0.6.0,<0.7.0"

[package.extras]
crt = ["botocore[crt] (>=1.21.0,<2.0a0)"]

[[package]]
name = "boto3-stubs"
version = "1.24.94"
description = "Type annotations for boto3 1.24.94 generated with mypy-boto3-builder 7.11.10"
category = "dev"
optional = false
python-versions = ">=3.7"

[package.dependencies]
botocore-stubs = "*"
mypy-boto3-s3 = {version = ">=1.24.0,<1.25.0", optional = true, markers = "extra == \"s3\""}
types-s3transfer = "*"
typing-extensions = ">=4.1.0"

[package.extras]
accessanalyzer = ["mypy-boto3-accessanalyzer (>=1.24.0,<1.25.0)"]
account = ["mypy-boto3-account (>=1.24.0,<1.25.0)"]
acm = ["mypy-boto3-acm (>=1.24.0,<1.25.0)"]
acm-pca = ["mypy-boto3-acm-pca (>=1.24.0,<1.25.0)"]
alexaforbusiness = ["mypy-boto3-alexaforbusiness (>=1.24.0,<1.25.0)"]
all = ["mypy-boto3-accessanalyzer (>=1.24.0,<1.25.0)", "mypy-boto3-account (>=1.24.0,<1.25.0)", "mypy-boto3-acm (>=1.24.0,<1.25.0)", "mypy-boto3-acm-pca (>=1.24.0,<1.25.0)", "mypy-boto3-alexaforbusiness (>=1.24.0,<1.25.0)", "mypy-boto3-amp (>=1.24.0,<1.25.0)", "mypy-boto3-amplify (>=1.24.0,<1.25.0)", "mypy-boto3-amplifybackend (>=1.24.0,<1.25.0)", "mypy-boto3-amplifyuibuilder (>=1.24.0,<1.25.0)", "mypy-boto3-apigateway (>=1.24.0,<1.25.0)", "mypy-boto3-apigatewaymanagementapi (>=1.24.0,<1.25.0)", "mypy-boto3-apigatewayv2 (>=1.24.0,<1.25.0)", "mypy-boto3-appconfig (>=1.24.0,<1.25.0)", "mypy-boto3-appconfigdata (>=1.24.0,<1.25.0)", "mypy-boto3-appflow (>=1.24.0,<1.25.0)", "mypy-boto3-appintegrations (>=1.24.0,<1.25.0)", "mypy-boto3-application-autoscaling (>=1.24.0,<1.25.0)", "mypy-boto3-application-insights (>=1.24.0,<1.25.0)", "mypy-boto3-applicationcostprofiler (>=1.24.0,<1.25.0)", "mypy-boto3-appmesh (>=1.24.0,<1.25.0)", "mypy-boto3-apprunner (>=1.24.0,<1.25.0)", "mypy-boto3-appstream (>=1.24.0,<1.25.0)", "mypy-boto3-appsync (>=1.24.0,<1.25.0)", "mypy-boto3-athena (>=1.24.0,<1.25.0)", "mypy-boto3-auditmanager (>=1.24.0,<1.25.0)", "mypy-boto3-autoscaling (>=1.24.0,<1.25.0)", "mypy-boto3-autoscaling-plans (>=1.24.0,<1.25.0)", "mypy-boto3-backup (>=1.24.0,<1.25.0)", "mypy-boto3-backup-gateway (>=1.24.0,<1.25.0)", "mypy-boto3-backupstorage (>=1.24.0,<1.25.0)", "mypy-boto3-batch (>=1.24.0,<1.25.0)", "mypy-boto3-billingconductor (>=1.24.0,<1.25.0)", "mypy-boto3-braket (>=1.24.0,<1.25.0)", "mypy-boto3-budgets (>=1.24.0,<1.25.0)", "mypy-boto3-ce (>=1.24.0,<1.25.0)", "mypy-boto3-chime (>=1.24.0,<1.25.0)", "mypy-boto3-chime-sdk-identity (>=1.24.0,<1.25.0)", "mypy-boto3-chime-sdk-media-pipelines (>=1.24.0,<1.25.0)", "mypy-boto3-chime-sdk-meetings (>=1.24.0,<1.25.0)", "mypy-boto3-chime-sdk-messaging (>=1.24.0,<1.25.0)", "mypy-boto3-cloud9 (>=1.24.0,<1.25.0)", "mypy-boto3-cloudcontrol (>=1.24.0,<1.25.0)", "mypy-boto3-clouddirectory (>=1.24.0,<1.25.0)", "mypy-boto3-cloudformation (>=1.24.0,<1.25.0)", "mypy-boto3-cloudfront (>=1.24.0,<1.25.0)", "mypy-boto3-cloudhsm (>=1.24.0,<1.25.0)", "mypy-boto3-cloudhsmv2 (>=1.24.0,<1.25.0)", "mypy-boto3-cloudsearch (>=1.24.0,<1.25.0)", "mypy-boto3-cloudsearchdomain (>=1.24.0,<1.25.0)", "mypy-boto3-cloudtrail (>=1.24.0,<1.25.0)", "mypy-boto3-cloudwatch (>=1.24.0,<1.25.0)", "mypy-boto3-codeartifact (>=1.24.0,<1.25.0)", "mypy-boto3-codebuild (>=1.24.0,<1.25.0)", "mypy-boto3-codecommit (>=1.24.0,<1.25.0)", "mypy-boto3-codedeploy (>=1.24.0,<1.25.0)", "mypy-boto3-codeguru-reviewer (>=1.24.0,<1.25.0)", "mypy-boto3-codeguruprofiler (>=1.24.0,<1.25.0)", "mypy-boto3-codepipeline (>=1.24.0,<1.25.0)", "mypy-boto3-codestar (>=1.24.0,<1.25.0)", "mypy-boto3-codestar-connections (>=1.24.0,<1.25.0)", "mypy-boto3-codestar-notifications (>=1.24.0,<1.25.0)", "mypy-boto3-cognito-identity (>=1.24.0,<1.25.0)", "mypy-boto3-cognito-idp (>=1.24.0,<1.25.0)", "mypy-boto3-cognito-sync (>=1.24.0,<1.25.0)", "mypy-boto3-comprehend (>=1.24.0,<1.25.0)", "mypy-boto3-comprehendmedical (>=1.24.0,<1.25.0)", "mypy-boto3-compute-optimizer (>=1.24.0,<1.25.0)", "mypy-boto3-config (>=1.24.0,<1.25.0)", "mypy-boto3-connect (>=1.24.0,<1.25.0)", "mypy-boto3-connect-contact-lens (>=1.24.0,<1.25.0)", "mypy-boto3-connectcampaigns (>=1.24.0,<1.25.0)", "mypy-boto3-connectcases (>=1.24.0,<1.25.0)", "mypy-boto3-connectparticipant (>=1.24.0,<1.25.0)", "mypy-boto3-controltower (>=1.24.0,<1.25.0)", "mypy-boto3-cur (>=1.24.0,<1.25.0)", "mypy-boto3-customer-profiles (>=1.24.0,<1.25.0)", "mypy-boto3-databrew (>=1.24.0,<1.25.0)", "mypy-boto3-dataexchange (>=1.24.0,<1.25.0)", "mypy-boto3-datapipeline (>=1.24.0,<1.25.0)", "mypy-boto3-datasync (>=1.24.0,<1.25.0)", "mypy-boto3-dax (>=1.24.0,<1.25.0)", "mypy-boto3-detective (>=1.24.0,<1.25.0)", "mypy-boto3-devicefarm (>=1.24.0,<1.25.0)", "mypy-boto3-devops-guru (>=1.24.0,<1.25.0)", "mypy-boto3-directconnect (>=1.24.0,<1.25.0)", "mypy-boto3-discovery (>=1.24.0,<1.25.0)", "mypy-boto3-dlm (>=1.24.0,<1.25.0)", "mypy-boto3-dms (>=1.24.0,<1.25.0)", "mypy-boto3-docdb (>=1.24.0,<1.25.0)", "mypy-boto3-drs (>=1.24.0,<1.25.0)", "mypy-boto3-ds (>=1.24.0,<1.25.0)", "mypy-boto3-dynamodb (>=1.24.0,<1.25.0)", "mypy-boto3-dynamodbstreams (>=1.24.0,<1.25.0)", "mypy-boto3-ebs (>=1.24.0,<1.25.0)", "mypy-boto3-ec2 (>=1.24.0,<1.25.0)", "mypy-boto3-ec2-instance-connect (>=1.24.0,<1.25.0)", "mypy-boto3-ecr (>=1.24.0,<1.25.0)", "mypy-boto3-ecr-public (>=1.24.0,<1.25.0)", "mypy-boto3-ecs (>=1.24.0,<1.25.0)", "mypy-boto3-efs (>=1.24.0,<1.25.0)", "mypy-boto3-eks (>=1.24.0,<1.25.0)", "mypy-boto3-elastic-inference (>=1.24.0,<1.25.0)", "mypy-boto3-elasticache (>=1.24.0,<1.25.0)", "mypy-boto3-elasticbeanstalk (>=1.24.0,<1.25.0)", "mypy-boto3-elastictranscoder (>=1.24.0,<1.25.0)", "mypy-boto3-elb (>=1.24.0,<1.25.0)", "mypy-boto3-elbv2 (>=1.24.0,<1.25.0)", "mypy-boto3-emr (>=1.24.0,<1.25.0)", "mypy-boto3-emr-containers (>=1.24.0,<1.25.0)", "mypy-boto3-emr-serverless (>=1.24.0,<1.25.0)", "mypy-boto3-es (>=1.24.0,<1.25.0)", "mypy-boto3-events (>=1.24.0,<1.25.0)", "mypy-boto3-evidently (>=1.24.0,<1.25.0)", "mypy-boto3-finspace (>=1.24.0,<1.25.0)", "mypy-boto3-finspace-data (>=1.24.0,<1.25.0)", "mypy-boto3-firehose (>=1.24.0,<1.25.0)", "mypy-boto3-fis (>=1.24.0,<1.25.0)", "mypy-boto3-fms (>=1.24.0,<1.25.0)", "mypy-boto3-forecast (>=1.24.0,<1.25.0)", "mypy-boto3-forecastquery (>=1.24.0,<1.25.0)", "mypy-boto3-frauddetector (>=1.24.0,<1.25.0)", "mypy-boto3-fsx (>=1.24.0,<1.25.0)", "mypy-boto3-gamelift (>=1.24.0,<1.25.0)", "mypy-boto3-gamesparks (>=1.24.0,<1.25.0)", "mypy-boto3-glacier (>=1.24.0,<1.25.0)", "mypy-boto3-globalaccelerator (>=1.24.0,<1.25.0)", "mypy-boto3-glue (>=1.24.0,<1.25.0)", "mypy-boto3-grafana (>=1.24.0,<1.25.0)", "mypy-boto3-greengrass (>=1.24.0,<1.25.0)", "mypy-boto3-greengrassv2 (>=1.24.0,<1.25.0)", "mypy-boto3-groundstation (>=1.24.0,<1.25.0)", "mypy-boto3-guardduty (>=1.24.0,<1.25.0)", "mypy-boto3-health (>=1.24.0,<1.25.0)", "mypy-boto3-healthlake (>=1.24.0,<1.25.0)", "mypy-boto3-honeycode (>=1.24.0,<1.25.0)", "mypy-boto3-iam (>=1.24.0,<1.25.0)", "mypy-boto3-identitystore (>=1.24.0,<1.25.0)", "mypy-boto3-imagebuilder (>=1.24.0,<1.25.0)", "mypy-boto3-importexport (>=1.24.0,<1.25.0)", "mypy-boto3-inspector (>=1.24.0,<1.25.0)", "mypy-boto3-inspector2 (>=1.24.0,<1.25.0)", "mypy-boto3-iot (>=1.24.0,<1.25.0)", "mypy-boto3-iot-data (>=1.24.0,<1.25.0)", "mypy-boto3-iot-jobs-data (>=1.24.0,<1.25.0)", "mypy-boto3-iot1click-devices (>=1.24.0,<1.25.0)", "mypy-boto3-iot1click-projects (>=1.24.0,<1.25.0)", "mypy-boto3-iotanalytics (>=1.24.0,<1.25.0)", "mypy-boto3-iotdeviceadvisor (>=1.24.0,<1.25.0)", "mypy-boto3-iotevents (>=1.24.0,<1.25.0)", "mypy-boto3-iotevents-data (>=1.24.0,<1.25.0)", "mypy-boto3-iotfleethub (>=1.24.0,<1.25.0)", "mypy-boto3-iotfleetwise (>=1.24.0,<1.25.0)", "mypy-boto3-iotsecuretunneling (>=1.24.0,<1.25.0)", "mypy-boto3-iotsitewise (>=1.24.0,<1.25.0)", "mypy-boto3-iotthingsgraph (>=1.24.0,<1.25.0)", "mypy-boto3-iottwinmaker (>=1.24.0,<1.25.0)", "mypy-boto3-iotwireless (>=1.24.0,<1.25.0)", "mypy-boto3-ivs (>=1.24.0,<1.25.0)", "mypy-boto3-ivschat (>=1.24.0,<1.25.0)", "mypy-boto3-kafka (>=1.24.0,<1.25.0)", "mypy-boto3-kafkaconnect (>=1.24.0,<1.25.0)", "mypy-boto3-kendra (>=1.24.0,<1.25.0)", "mypy-boto3-keyspaces (>=1.24.0,<1.25.0)", "mypy-boto3-kinesis (>=1.24.0,<1.25.0)", "mypy-boto3-kinesis-video-archived-media (>=1.24.0,<1.25.0)", "mypy-boto3-kinesis-video-media (>=1.24.0,<1.25.0)", "mypy-boto3-kinesis-video-signaling (>=1.24.0,<1.25.0)", "mypy-boto3-kinesisanalytics (>=1.24.0,<1.25.0)", "mypy-boto3-kinesisanalyticsv2 (>=1.24.0,<1.25.0)", "mypy-boto3-kinesisvideo (>=1.24.0,<1.25.0)", "mypy-boto3-kms (>=1.24.0,<1.25.0)", "mypy-boto3-lakeformation (>=1.24.0,<1.25.0)", "mypy-boto3-lambda (>=1.24.0,<1.25.0)", "mypy-boto3-lex-models (>=1.24.0,<1.25.0)", "mypy-boto3-lex-runtime (>=1.24.0,<1.25.0)", "mypy-boto3-lexv2-models (>=1.24.0,<1.25.0)", "mypy-boto3-lexv2-runtime (>=1.24.0,<1.25.0)", "mypy-boto3-license-manager (>=1.24.0,<1.25.0)", "mypy-boto3-license-manager-user-subscriptions (>=1.24.0,<1.25.0)", "mypy-boto3-lightsail (>=1.24.0,<1.25.0)", "mypy-boto3-location (>=1.24.0,<1.25.0)", "mypy-boto3-logs (>=1.24.0,<1.25.0)", "mypy-boto3-lookoutequipment (>=1.24.0,<1.25.0)", "mypy-boto3-lookoutmetrics (>=1.24.0,<1.25.0)", "mypy-boto3-lookoutvision (>=1.24.0,<1.25.0)", "mypy-boto3-m2 (>=1.24.0,<1.25.0)", "mypy-boto3-machinelearning (>=1.24.0,<1.25.0)", "mypy-boto3-macie (>=1.24.0,<1.25.0)", "mypy-boto3-macie2 (>=1.24.0,<1.25.0)", "mypy-boto3-managedblockchain (>=1.24.0,<1.25.0)", "mypy-boto3-marketplace-catalog (>=1.24.0,<1.25.0)", "mypy-boto3-marketplace-entitlement (>=1.24.0,<1.25.0)", "mypy-boto3-marketplacecommerceanalytics (>=1.24.0,<1.25.0)", "mypy-boto3-mediaconnect (>=1.24.0,<1.25.0)", "mypy-boto3-mediaconvert (>=1.24.0,<1.25.0)", "mypy-boto3-medialive (>=1.24.0,<1.25.0)", "mypy-boto3-mediapackage (>=1.24.0,<1.25.0)", "mypy-boto3-mediapackage-vod (>=1.24.0,<1.25.0)", "mypy-boto3-mediastore (>=1.24.0,<1.25.0)", "mypy-boto3-mediastore-data (>=1.24.0,<1.25.0)", "mypy-boto3-mediatailor (>=1.24.0,<1.25.0)", "mypy-boto3-memorydb (>=1.24.0,<1.25.0)", "mypy-boto3-meteringmarketplace (>=1.24.0,<1.25.0)", "mypy-boto3-mgh (>=1.24.0,<1.25.0)", "mypy-boto3-mgn (>=1.24.0,<1.25.0)", "mypy-boto3-migration-hub-refactor-spaces (>=1.24.0,<1.25.0)", "mypy-boto3-migrationhub-config (>=1.24.0,<1.25.0)", "mypy-boto3-migrationhuborchestrator (>=1.24.0,<1.25.0)", "mypy-boto3-migrationhubstrategy (>=1.24.0,<1.25.0)", "mypy-boto3-mobile (>=1.24.0,<1.25.0)", "mypy-boto3-mq (>=1.24.0,<1.25.0)", "mypy-boto3-mturk (>=1.24.0,<1.25.0)", "mypy-boto3-mwaa (>=1.24.0,<1.25.0)", "mypy-boto3-neptune (>=1.24.0,<1.25.0)", "mypy-boto3-network-firewall (>=1.24.0,<1.25.0)", "mypy-boto3-networkmanager (>=1.24.0,<1.25.0)", "mypy-boto3-nimble (>=1.24.0,<1.25.0)", "mypy-boto3-opensearch (>=1.24.0,<1.25.0)", "mypy-boto3-opsworks (>=1.24.0,<1.25.0)", "mypy-boto3-opsworkscm (>=1.24.0,<1.25.0)", "mypy-boto3-organizations (>=1.24.0,<1.25.0)", "mypy-boto3-outposts (>=1.24.0,<1.25.0)", "mypy-boto3-panorama (>=1.24.0,<1.25.0)", "mypy-boto3-personalize (>=1.24.0,<1.25.0)", "mypy-boto3-personalize-events (>=1.24.0,<1.25.0)", "mypy-boto3-personalize-runtime (>=1.24.0,<1.25.0)", "mypy-boto3-pi (>=1.24.0,<1.25.0)", "mypy-boto3-pinpoint (>=1.24.0,<1.25.0)", "mypy-boto3-pinpoint-email (>=1.24.0,<1.25.0)", "mypy-boto3-pinpoint-sms-voice (>=1.24.0,<1.25.0)", "mypy-boto3-pinpoint-sms-voice-v2 (>=1.24.0,<1.25.0)", "mypy-boto3-polly (>=1.24.0,<1.25.0)", "mypy-boto3-pricing (>=1.24.0,<1.25.0)", "mypy-boto3-privatenetworks (>=1.24.0,<1.25.0)", "mypy-boto3-proton (>=1.24.0,<1.25.0)", "mypy-boto3-qldb (>=1.24.0,<1.25.0)", "mypy-boto3-qldb-session (>=1.24.0,<1.25.0)", "mypy-boto3-quicksight (>=1.24.0,<1.25.0)", "mypy-boto3-ram (>=1.24.0,<1.25.0)", "mypy-boto3-rbin (>=1.24.0,<1.25.0)", "mypy-boto3-rds (>=1.24.0,<1.25.0)", "mypy-boto3-rds-data (>=1.24.0,<1.25.0)", "mypy-boto3-redshift (>=1.24.0,<1.25.0)", "mypy-boto3-redshift-data (>=1.24.0,<1.25.0)", "mypy-boto3-redshift-serverless (>=1.24.0,<1.25.0)", "mypy-boto3-rekognition (>=1.24.0,<1.25.0)", "mypy-boto3-resiliencehub (>=1.24.0,<1.25.0)", "mypy-boto3-resource-groups (>=1.24.0,<1.25.0)", "mypy-boto3-resourcegroupstaggingapi (>=1.24.0,<1.25.0)", "mypy-boto3-robomaker (>=1.24.0,<1.25.0)", "mypy-boto3-rolesanywhere (>=1.24.0,<1.25.0)", "mypy-boto3-route53 (>=1.24.0,<1.25.0)", "mypy-boto3-route53-recovery-cluster (>=1.24.0,<1.25.0)", "mypy-boto3-route53-recovery-control-config (>=1.24.0,<1.25.0)", "mypy-boto3-route53-recovery-readiness (>=1.24.0,<1.25.0)", "mypy-boto3-route53domains (>=1.24.0,<1.25.0)", "mypy-boto3-route53resolver (>=1.24.0,<1.25.0)", "mypy-boto3-rum (>=1.24.0,<1.25.0)", "mypy-boto3-s3 (>=1.24.0,<1.25.0)", "mypy-boto3-s3control (>=1.24.0,<1.25.0)", "mypy-boto3-s3outposts (>=1.24.0,<1.25.0)", "mypy-boto3-sagemaker (>=1.24.0,<1.25.0)", "mypy-boto3-sagemaker-a2i-runtime (>=1.24.0,<1.25.0)", "mypy-boto3-sagemaker-edge (>=1.24.0,<1.25.0)", "mypy-boto3-sagemaker-featurestore-runtime (>=1.24.0,<1.25.0)", "mypy-boto3-sagemaker-runtime (>=1.24.0,<1.25.0)", "mypy-boto3-savingsplans (>=1.24.0,<1.25.0)", "mypy-boto3-schemas (>=1.24.0,<1.25.0)", "mypy-boto3-sdb (>=1.24.0,<1.25.0)", "mypy-boto3-secretsmanager (>=1.24.0,<1.25.0)", "mypy-boto3-securityhub (>=1.24.0,<1.25.0)", "mypy-boto3-serverlessrepo (>=1.24.0,<1.25.0)", "mypy-boto3-service-quotas (>=1.24.0,<1.25.0)", "mypy-boto3-servicecatalog (>=1.24.0,<1.25.0)", "mypy-boto3-servicecatalog-appregistry (>=1.24.0,<1.25.0)", "mypy-boto3-servicediscovery (>=1.24.0,<1.25.0)", "mypy-boto3-ses (>=1.24.0,<1.25.0)", "mypy-boto3-sesv2 (>=1.24.0,<1.25.0)", "mypy-boto3-shield (>=1.24.0,<1.25.0)", "mypy-boto3-signer (>=1.24.0,<1.25.0)", "mypy-boto3-sms (>=1.24.0,<1.25.0)", "mypy-boto3-sms-voice (>=1.24.0,<1.25.0)", "mypy-boto3-snow-device-management (>=1.24.0,<1.25.0)", "mypy-boto3-snowball (>=1.24.0,<1.25.0)", "mypy-boto3-sns (>=1.24.0,<1.25.0)", "mypy-boto3-sqs (>=1.24.0,<1.25.0)", "mypy-boto3-ssm (>=1.24.0,<1.25.0)", "mypy-boto3-ssm-contacts (>=1.24.0,<1.25.0)", "mypy-boto3-ssm-incidents (>=1.24.0,<1.25.0)", "mypy-boto3-sso (>=1.24.0,<1.25.0)", "mypy-boto3-sso-admin (>=1.24.0,<1.25.0)", "mypy-boto3-sso-oidc (>=1.24.0,<1.25.0)", "mypy-boto3-stepfunctions (>=1.24.0,<1.25.0)", "mypy-boto3-storagegateway (>=1.24.0,<1.25.0)", "mypy-boto3-sts (>=1.24.0,<1.25.0)", "mypy-boto3-support (>=1.24.0,<1.25.0)", "mypy-boto3-support-app (>=1.24.0,<1.25.0)", "mypy-boto3-swf (>=1.24.0,<1.25.0)", "mypy-boto3-synthetics (>=1.24.0,<1.25.0)", "mypy-boto3-textract (>=1.24.0,<1.25.0)", "mypy-boto3-timestream-query (>=1.24.0,<1.25.0)", "mypy-boto3-timestream-write (>=1.24.0,<1.25.0)", "mypy-boto3-transcribe (>=1.24.0,<1.25.0)", "mypy-boto3-transfer (>=1.24.0,<1.25.0)", "mypy-boto3-translate (>=1.24.0,<1.25.0)", "mypy-boto3-voice-id (>=1.24.0,<1.25.0)", "mypy-boto3-waf (>=1.24.0,<1.25.0)", "mypy-boto3-waf-regional (>=1.24.0,<1.25.0)", "mypy-boto3-wafv2 (>=1.24.0,<1.25.0)", "mypy-boto3-wellarchitected (>=1.24.0,<1.25.0)", "mypy-boto3-wisdom (>=1.24.0,<1.25.0)", "mypy-boto3-workdocs (>=1.24.0,<1.25.0)", "mypy-boto3-worklink (>=1.24.0,<1.25.0)", "mypy-boto3-workmail (>=1.24.0,<1.25.0)", "mypy-boto3-workmailmessageflow (>=1.24.0,<1.25.0)", "mypy-boto3-workspaces (>=1.24.0,<1.25.0)", "mypy-boto3-workspaces-web (>=1.24.0,<1.25.0)", "mypy-boto3-xray (>=1.24.0,<1.25.0)"]
amp = ["mypy-boto3-amp (>=1.24.0,<1.25.0)"]
amplify = ["mypy-boto3-amplify (>=1.24.0,<1.25.0)"]
amplifybackend = ["mypy-boto3-amplifybackend (>=1.24.0,<1.25.0)"]
amplifyuibuilder = ["mypy-boto3-amplifyuibuilder (>=1.24.0,<1.25.0)"]
apigateway = ["mypy-boto3-apigateway (>=1.24.0,<1.25.0)"]
apigatewaymanagementapi = ["mypy-boto3-apigatewaymanagementapi (>=1.24.0,<1.25.0)"]
apigatewayv2 = ["mypy-boto3-apigatewayv2 (>=1.24.0,<1.25.0)"]
appconfig = ["mypy-boto3-appconfig (>=1.24.0,<1.25.0)"]
appconfigdata = ["mypy-boto3-appconfigdata (>=1.24.0,<1.25.0)"]
appflow = ["mypy-boto3-appflow (>=1.24.0,<1.25.0)"]
appintegrations = ["mypy-boto3-appintegrations (>=1.24.0,<1.25.0)"]
application-autoscaling = ["mypy-boto3-application-autoscaling (>=1.24.0,<1.25.0)"]
application-insights = ["mypy-boto3-application-insights (>=1.24.0,<1.25.0)"]
applicationcostprofiler = ["mypy-boto3-applicationcostprofiler (>=1.24.0,<1.25.0)"]
appmesh = ["mypy-boto3-appmesh (>=1.24.0,<1.25.0)"]
apprunner = ["mypy-boto3-apprunner (>=1.24.0,<1.25.0)"]
appstream = ["mypy-boto3-appstream (>=1.24.0,<1.25.0)"]
appsync = ["mypy-boto3-appsync (>=1.24.0,<1.25.0)"]
athena = ["mypy-boto3-athena (>=1.24.0,<1.25.0)"]
auditmanager = ["mypy-boto3-auditmanager (>=1.24.0,<1.25.0)"]
autoscaling = ["mypy-boto3-autoscaling (>=1.24.0,<1.25.0)"]
autoscaling-plans = ["mypy-boto3-autoscaling-plans (>=1.24.0,<1.25.0)"]
backup = ["mypy-boto3-backup (>=1.24.0,<1.25.0)"]
backup-gateway = ["mypy-boto3-backup-gateway (>=1.24.0,<1.25.0)"]
backupstorage = ["mypy-boto3-backupstorage (>=1.24.0,<1.25.0)"]
batch = ["mypy-boto3-batch (>=1.24.0,<1.25.0)"]
billingconductor = ["mypy-boto3-billingconductor (>=1.24.0,<1.25.0)"]
braket = ["mypy-boto3-braket (>=1.24.0,<1.25.0)"]
budgets = ["mypy-boto3-budgets (>=1.24.0,<1.25.0)"]
ce = ["mypy-boto3-ce (>=1.24.0,<1.25.0)"]
chime = ["mypy-boto3-chime (>=1.24.0,<1.25.0)"]
chime-sdk-identity = ["mypy-boto3-chime-sdk-identity (>=1.24.0,<1.25.0)"]
chime-sdk-media-pipelines = ["mypy-boto3-chime-sdk-media-pipelines (>=1.24.0,<1.25.0)"]
chime-sdk-meetings = ["mypy-boto3-chime-sdk-meetings (>=1.24.0,<1.25.0)"]
chime-sdk-messaging = ["mypy-boto3-chime-sdk-messaging (>=1.24.0,<1.25.0)"]
cloud9 = ["mypy-boto3-cloud9 (>=1.24.0,<1.25.0)"]
cloudcontrol = ["mypy-boto3-cloudcontrol (>=1.24.0,<1.25.0)"]
clouddirectory = ["mypy-boto3-clouddirectory (>=1.24.0,<1.25.0)"]
cloudformation = ["mypy-boto3-cloudformation (>=1.24.0,<1.25.0)"]
cloudfront = ["mypy-boto3-cloudfront (>=1.24.0,<1.25.0)"]
cloudhsm = ["mypy-boto3-cloudhsm (>=1.24.0,<1.25.0)"]
cloudhsmv2 = ["mypy-boto3-cloudhsmv2 (>=1.24.0,<1.25.0)"]
cloudsearch = ["mypy-boto3-cloudsearch (>=1.24.0,<1.25.0)"]
cloudsearchdomain = ["mypy-boto3-cloudsearchdomain (>=1.24.0,<1.25.0)"]
cloudtrail = ["mypy-boto3-cloudtrail (>=1.24.0,<1.25.0)"]
cloudwatch = ["mypy-boto3-cloudwatch (>=1.24.0,<1.25.0)"]
codeartifact = ["mypy-boto3-codeartifact (>=1.24.0,<1.25.0)"]
codebuild = ["mypy-boto3-codebuild (>=1.24.0,<1.25.0)"]
codecommit = ["mypy-boto3-codecommit (>=1.24.0,<1.25.0)"]
codedeploy = ["mypy-boto3-codedeploy (>=1.24.0,<1.25.0)"]
codeguru-reviewer = ["mypy-boto3-codeguru-reviewer (>=1.24.0,<1.25.0)"]
codeguruprofiler = ["mypy-boto3-codeguruprofiler (>=1.24.0,<1.25.0)"]
codepipeline = ["mypy-boto3-codepipeline (>=1.24.0,<1.25.0)"]
codestar = ["mypy-boto3-codestar (>=1.24.0,<1.25.0)"]
codestar-connections = ["mypy-boto3-codestar-connections (>=1.24.0,<1.25.0)"]
codestar-notifications = ["mypy-boto3-codestar-notifications (>=1.24.0,<1.25.0)"]
cognito-identity = ["mypy-boto3-cognito-identity (>=1.24.0,<1.25.0)"]
cognito-idp = ["mypy-boto3-cognito-idp (>=1.24.0,<1.25.0)"]
cognito-sync = ["mypy-boto3-cognito-sync (>=1.24.0,<1.25.0)"]
comprehend = ["mypy-boto3-comprehend (>=1.24.0,<1.25.0)"]
comprehendmedical = ["mypy-boto3-comprehendmedical (>=1.24.0,<1.25.0)"]
compute-optimizer = ["mypy-boto3-compute-optimizer (>=1.24.0,<1.25.0)"]
config = ["mypy-boto3-config (>=1.24.0,<1.25.0)"]
connect = ["mypy-boto3-connect (>=1.24.0,<1.25.0)"]
connect-contact-lens = ["mypy-boto3-connect-contact-lens (>=1.24.0,<1.25.0)"]
connectcampaigns = ["mypy-boto3-connectcampaigns (>=1.24.0,<1.25.0)"]
connectcases = ["mypy-boto3-connectcases (>=1.24.0,<1.25.0)"]
connectparticipant = ["mypy-boto3-connectparticipant (>=1.24.0,<1.25.0)"]
controltower = ["mypy-boto3-controltower (>=1.24.0,<1.25.0)"]
cur = ["mypy-boto3-cur (>=1.24.0,<1.25.0)"]
customer-profiles = ["mypy-boto3-customer-profiles (>=1.24.0,<1.25.0)"]
databrew = ["mypy-boto3-databrew (>=1.24.0,<1.25.0)"]
dataexchange = ["mypy-boto3-dataexchange (>=1.24.0,<1.25.0)"]
datapipeline = ["mypy-boto3-datapipeline (>=1.24.0,<1.25.0)"]
datasync = ["mypy-boto3-datasync (>=1.24.0,<1.25.0)"]
dax = ["mypy-boto3-dax (>=1.24.0,<1.25.0)"]
detective = ["mypy-boto3-detective (>=1.24.0,<1.25.0)"]
devicefarm = ["mypy-boto3-devicefarm (>=1.24.0,<1.25.0)"]
devops-guru = ["mypy-boto3-devops-guru (>=1.24.0,<1.25.0)"]
directconnect = ["mypy-boto3-directconnect (>=1.24.0,<1.25.0)"]
discovery = ["mypy-boto3-discovery (>=1.24.0,<1.25.0)"]
dlm = ["mypy-boto3-dlm (>=1.24.0,<1.25.0)"]
dms = ["mypy-boto3-dms (>=1.24.0,<1.25.0)"]
docdb = ["mypy-boto3-docdb (>=1.24.0,<1.25.0)"]
drs = ["mypy-boto3-drs (>=1.24.0,<1.25.0)"]
ds = ["mypy-boto3-ds (>=1.24.0,<1.25.0)"]
dynamodb = ["mypy-boto3-dynamodb (>=1.24.0,<1.25.0)"]
dynamodbstreams = ["mypy-boto3-dynamodbstreams (>=1.24.0,<1.25.0)"]
ebs = ["mypy-boto3-ebs (>=1.24.0,<1.25.0)"]
ec2 = ["mypy-boto3-ec2 (>=1.24.0,<1.25.0)"]
ec2-instance-connect = ["mypy-boto3-ec2-instance-connect (>=1.24.0,<1.25.0)"]
ecr = ["mypy-boto3-ecr (>=1.24.0,<1.25.0)"]
ecr-public = ["mypy-boto3-ecr-public (>=1.24.0,<1.25.0)"]
ecs = ["mypy-boto3-ecs (>=1.24.0,<1.25.0)"]
efs = ["mypy-boto3-efs (>=1.24.0,<1.25.0)"]
eks = ["mypy-boto3-eks (>=1.24.0,<1.25.0)"]
elastic-inference = ["mypy-boto3-elastic-inference (>=1.24.0,<1.25.0)"]
elasticache = ["mypy-boto3-elasticache (>=1.24.0,<1.25.0)"]
elasticbeanstalk = ["mypy-boto3-elasticbeanstalk (>=1.24.0,<1.25.0)"]
elastictranscoder = ["mypy-boto3-elastictranscoder (>=1.24.0,<1.25.0)"]
elb = ["mypy-boto3-elb (>=1.24.0,<1.25.0)"]
elbv2 = ["mypy-boto3-elbv2 (>=1.24.0,<1.25.0)"]
emr = ["mypy-boto3-emr (>=1.24.0,<1.25.0)"]
emr-containers = ["mypy-boto3-emr-containers (>=1.24.0,<1.25.0)"]
emr-serverless = ["mypy-boto3-emr-serverless (>=1.24.0,<1.25.0)"]
es = ["mypy-boto3-es (>=1.24.0,<1.25.0)"]
essential = ["mypy-boto3-cloudformation (>=1.24.0,<1.25.0)", "mypy-boto3-dynamodb (>=1.24.0,<1.25.0)", "mypy-boto3-ec2 (>=1.24.0,<1.25.0)", "mypy-boto3-lambda (>=1.24.0,<1.25.0)", "mypy-boto3-rds (>=1.24.0,<1.25.0)", "mypy-boto3-s3 (>=1.24.0,<1.25.0)", "mypy-boto3-sqs (>=1.24.0,<1.25.0)"]
events = ["mypy-boto3-events (>=1.24.0,<1.25.0)"]
evidently = ["mypy-boto3-evidently (>=1.24.0,<1.25.0)"]
finspace = ["mypy-boto3-finspace (>=1.24.0,<1.25.0)"]
finspace-data = ["mypy-boto3-finspace-data (>=1.24.0,<1.25.0)"]
firehose = ["mypy-boto3-firehose (>=1.24.0,<1.25.0)"]
fis = ["mypy-boto3-fis (>=1.24.0,<1.25.0)"]
fms = ["mypy-boto3-fms (>=1.24.0,<1.25.0)"]
forecast = ["mypy-boto3-forecast (>=1.24.0,<1.25.0)"]
forecastquery = ["mypy-boto3-forecastquery (>=1.24.0,<1.25.0)"]
frauddetector = ["mypy-boto3-frauddetector (>=1.24.0,<1.25.0)"]
fsx = ["mypy-boto3-fsx (>=1.24.0,<1.25.0)"]
gamelift = ["mypy-boto3-gamelift (>=1.24.0,<1.25.0)"]
gamesparks = ["mypy-boto3-gamesparks (>=1.24.0,<1.25.0)"]
glacier = ["mypy-boto3-glacier (>=1.24.0,<1.25.0)"]
globalaccelerator = ["mypy-boto3-globalaccelerator (>=1.24.0,<1.25.0)"]
glue = ["mypy-boto3-glue (>=1.24.0,<1.25.0)"]
grafana = ["mypy-boto3-grafana (>=1.24.0,<1.25.0)"]
greengrass = ["mypy-boto3-greengrass (>=1.24.0,<1.25.0)"]
greengrassv2 = ["mypy-boto3-greengrassv2 (>=1.24.0,<1.25.0)"]
groundstation = ["mypy-boto3-groundstation (>=1.24.0,<1.25.0)"]
guardduty = ["mypy-boto3-guardduty (>=1.24.0,<1.25.0)"]
health = ["mypy-boto3-health (>=1.24.0,<1.25.0)"]
healthlake = ["mypy-boto3-healthlake (>=1.24.0,<1.25.0)"]
honeycode = ["mypy-boto3-honeycode (>=1.24.0,<1.25.0)"]
iam = ["mypy-boto3-iam (>=1.24.0,<1.25.0)"]
identitystore = ["mypy-boto3-identitystore (>=1.24.0,<1.25.0)"]
imagebuilder = ["mypy-boto3-imagebuilder (>=1.24.0,<1.25.0)"]
importexport = ["mypy-boto3-importexport (>=1.24.0,<1.25.0)"]
inspector = ["mypy-boto3-inspector (>=1.24.0,<1.25.0)"]
inspector2 = ["mypy-boto3-inspector2 (>=1.24.0,<1.25.0)"]
iot = ["mypy-boto3-iot (>=1.24.0,<1.25.0)"]
iot-data = ["mypy-boto3-iot-data (>=1.24.0,<1.25.0)"]
iot-jobs-data = ["mypy-boto3-iot-jobs-data (>=1.24.0,<1.25.0)"]
iot1click-devices = ["mypy-boto3-iot1click-devices (>=1.24.0,<1.25.0)"]
iot1click-projects = ["mypy-boto3-iot1click-projects (>=1.24.0,<1.25.0)"]
iotanalytics = ["mypy-boto3-iotanalytics (>=1.24.0,<1.25.0)"]
iotdeviceadvisor = ["mypy-boto3-iotdeviceadvisor (>=1.24.0,<1.25.0)"]
iotevents = ["mypy-boto3-iotevents (>=1.24.0,<1.25.0)"]
iotevents-data = ["mypy-boto3-iotevents-data (>=1.24.0,<1.25.0)"]
iotfleethub = ["mypy-boto3-iotfleethub (>=1.24.0,<1.25.0)"]
iotfleetwise = ["mypy-boto3-iotfleetwise (>=1.24.0,<1.25.0)"]
iotsecuretunneling = ["mypy-boto3-iotsecuretunneling (>=1.24.0,<1.25.0)"]
iotsitewise = ["mypy-boto3-iotsitewise (>=1.24.0,<1.25.0)"]
iotthingsgraph = ["mypy-boto3-iotthingsgraph (>=1.24.0,<1.25.0)"]
iottwinmaker = ["mypy-boto3-iottwinmaker (>=1.24.0,<1.25.0)"]
iotwireless = ["mypy-boto3-iotwireless (>=1.24.0,<1.25.0)"]
ivs = ["mypy-boto3-ivs (>=1.24.0,<1.25.0)"]
ivschat = ["mypy-boto3-ivschat (>=1.24.0,<1.25.0)"]
kafka = ["mypy-boto3-kafka (>=1.24.0,<1.25.0)"]
kafkaconnect = ["mypy-boto3-kafkaconnect (>=1.24.0,<1.25.0)"]
kendra = ["mypy-boto3-kendra (>=1.24.0,<1.25.0)"]
keyspaces = ["mypy-boto3-keyspaces (>=1.24.0,<1.25.0)"]
kinesis = ["mypy-boto3-kinesis (>=1.24.0,<1.25.0)"]
kinesis-video-archived-media = ["mypy-boto3-kinesis-video-archived-media (>=1.24.0,<1.25.0)"]
kinesis-video-media = ["mypy-boto3-kinesis-video-media (>=1.24.0,<1.25.0)"]
kinesis-video-signaling = ["mypy-boto3-kinesis-video-signaling (>=1.24.0,<1.25.0)"]
kinesisanalytics = ["mypy-boto3-kinesisanalytics (>=1.24.0,<1.25.0)"]
kinesisanalyticsv2 = ["mypy-boto3-kinesisanalyticsv2 (>=1.24.0,<1.25.0)"]
kinesisvideo = ["mypy-boto3-kinesisvideo (>=1.24.0,<1.25.0)"]
kms = ["mypy-boto3-kms (>=1.24.0,<1.25.0)"]
lakeformation = ["mypy-boto3-lakeformation (>=1.24.0,<1.25.0)"]
lambda = ["mypy-boto3-lambda (>=1.24.0,<1.25.0)"]
lex-models = ["mypy-boto3-lex-models (>=1.24.0,<1.25.0)"]
lex-runtime = ["mypy-boto3-lex-runtime (>=1.24.0,<1.25.0)"]
lexv2-models = ["mypy-boto3-lexv2-models (>=1.24.0,<1.25.0)"]
lexv2-runtime = ["mypy-boto3-lexv2-runtime (>=1.24.0,<1.25.0)"]
license-manager = ["mypy-boto3-license-manager (>=1.24.0,<1.25.0)"]
license-manager-user-subscriptions = ["mypy-boto3-license-manager-user-subscriptions (>=1.24.0,<1.25.0)"]
lightsail = ["mypy-boto3-lightsail (>=1.24.0,<1.25.0)"]
location = ["mypy-boto3-location (>=1.24.0,<1.25.0)"]
logs = ["mypy-boto3-logs (>=1.24.0,<1.25.0)"]
lookoutequipment = ["mypy-boto3-lookoutequipment (>=1.24.0,<1.25.0)"]
lookoutmetrics = ["mypy-boto3-lookoutmetrics (>=1.24.0,<1.25.0)"]
lookoutvision = ["mypy-boto3-lookoutvision (>=1.24.0,<1.25.0)"]
m2 = ["mypy-boto3-m2 (>=1.24.0,<1.25.0)"]
machinelearning = ["mypy-boto3-machinelearning (>=1.24.0,<1.25.0)"]
macie = ["mypy-boto3-macie (>=1.24.0,<1.25.0)"]
macie2 = ["mypy-boto3-macie2 (>=1.24.0,<1.25.0)"]
managedblockchain = ["mypy-boto3-managedblockchain (>=1.24.0,<1.25.0)"]
marketplace-catalog = ["mypy-boto3-marketplace-catalog (>=1.24.0,<1.25.0)"]
marketplace-entitlement = ["mypy-boto3-marketplace-entitlement (>=1.24.0,<1.25.0)"]
marketplacecommerceanalytics = ["mypy-boto3-marketplacecommerceanalytics (>=1.24.0,<1.25.0)"]
mediaconnect = ["mypy-boto3-mediaconnect (>=1.24.0,<1.25.0)"]
mediaconvert = ["mypy-boto3-mediaconvert (>=1.24.0,<1.25.0)"]
medialive = ["mypy-boto3-medialive (>=1.24.0,<1.25.0)"]
mediapackage = ["mypy-boto3-mediapackage (>=1.24.0,<1.25.0)"]
mediapackage-vod = ["mypy-boto3-mediapackage-vod (>=1.24.0,<1.25.0)"]
mediastore = ["mypy-boto3-mediastore (>=1.24.0,<1.25.0)"]
mediastore-data = ["mypy-boto3-mediastore-data (>=1.24.0,<1.25.0)"]
mediatailor = ["mypy-boto3-mediatailor (>=1.24.0,<1.25.0)"]
memorydb = ["mypy-boto3-memorydb (>=1.24.0,<1.25.0)"]
meteringmarketplace = ["mypy-boto3-meteringmarketplace (>=1.24.0,<1.25.0)"]
mgh = ["mypy-boto3-mgh (>=1.24.0,<1.25.0)"]
mgn = ["mypy-boto3-mgn (>=1.24.0,<1.25.0)"]
migration-hub-refactor-spaces = ["mypy-boto3-migration-hub-refactor-spaces (>=1.24.0,<1.25.0)"]
migrationhub-config = ["mypy-boto3-migrationhub-config (>=1.24.0,<1.25.0)"]
migrationhuborchestrator = ["mypy-boto3-migrationhuborchestrator (>=1.24.0,<1.25.0)"]
migrationhubstrategy = ["mypy-boto3-migrationhubstrategy (>=1.24.0,<1.25.0)"]
mobile = ["mypy-boto3-mobile (>=1.24.0,<1.25.0)"]
mq = ["mypy-boto3-mq (>=1.24.0,<1.25.0)"]
mturk = ["mypy-boto3-mturk (>=1.24.0,<1.25.0)"]
mwaa = ["mypy-boto3-mwaa (>=1.24.0,<1.25.0)"]
neptune = ["mypy-boto3-neptune (>=1.24.0,<1.25.0)"]
network-firewall = ["mypy-boto3-network-firewall (>=1.24.0,<1.25.0)"]
networkmanager = ["mypy-boto3-networkmanager (>=1.24.0,<1.25.0)"]
nimble = ["mypy-boto3-nimble (>=1.24.0,<1.25.0)"]
opensearch = ["mypy-boto3-opensearch (>=1.24.0,<1.25.0)"]
opsworks = ["mypy-boto3-opsworks (>=1.24.0,<1.25.0)"]
opsworkscm = ["mypy-boto3-opsworkscm (>=1.24.0,<1.25.0)"]
organizations = ["mypy-boto3-organizations (>=1.24.0,<1.25.0)"]
outposts = ["mypy-boto3-outposts (>=1.24.0,<1.25.0)"]
panorama = ["mypy-boto3-panorama (>=1.24.0,<1.25.0)"]
personalize = ["mypy-boto3-personalize (>=1.24.0,<1.25.0)"]
personalize-events = ["mypy-boto3-personalize-events (>=1.24.0,<1.25.0)"]
personalize-runtime = ["mypy-boto3-personalize-runtime (>=1.24.0,<1.25.0)"]
pi = ["mypy-boto3-pi (>=1.24.0,<1.25.0)"]
pinpoint = ["mypy-boto3-pinpoint (>=1.24.0,<1.25.0)"]
pinpoint-email = ["mypy-boto3-pinpoint-email (>=1.24.0,<1.25.0)"]
pinpoint-sms-voice = ["mypy-boto3-pinpoint-sms-voice (>=1.24.0,<1.25.0)"]
pinpoint-sms-voice-v2 = ["mypy-boto3-pinpoint-sms-voice-v2 (>=1.24.0,<1.25.0)"]
polly = ["mypy-boto3-polly (>=1.24.0,<1.25.0)"]
pricing = ["mypy-boto3-pricing (>=1.24.0,<1.25.0)"]
privatenetworks = ["mypy-boto3-privatenetworks (>=1.24.0,<1.25.0)"]
proton = ["mypy-boto3-proton (>=1.24.0,<1.25.0)"]
qldb = ["mypy-boto3-qldb (>=1.24.0,<1.25.0)"]
qldb-session = ["mypy-boto3-qldb-session (>=1.24.0,<1.25.0)"]
quicksight = ["mypy-boto3-quicksight (>=1.24.0,<1.25.0)"]
ram = ["mypy-boto3-ram (>=1.24.0,<1.25.0)"]
rbin = ["mypy-boto3-rbin (>=1.24.0,<1.25.0)"]
rds = ["mypy-boto3-rds (>=1.24.0,<1.25.0)"]
rds-data = ["mypy-boto3-rds-data (>=1.24.0,<1.25.0)"]
redshift = ["mypy-boto3-redshift (>=1.24.0,<1.25.0)"]
redshift-data = ["mypy-boto3-redshift-data (>=1.24.0,<1.25.0)"]
redshift-serverless = ["mypy-boto3-redshift-serverless (>=1.24.0,<1.25.0)"]
rekognition = ["mypy-boto3-rekognition (>=1.24.0,<1.25.0)"]
resiliencehub = ["mypy-boto3-resiliencehub (>=1.24.0,<1.25.0)"]
resource-groups = ["mypy-boto3-resource-groups (>=1.24.0,<1.25.0)"]
resourcegroupstaggingapi = ["mypy-boto3-resourcegroupstaggingapi (>=1.24.0,<1.25.0)"]
robomaker = ["mypy-boto3-robomaker (>=1.24.0,<1.25.0)"]
rolesanywhere = ["mypy-boto3-rolesanywhere (>=1.24.0,<1.25.0)"]
route53 = ["mypy-boto3-route53 (>=1.24.0,<1.25.0)"]
route53-recovery-cluster = ["mypy-boto3-route53-recovery-cluster (>=1.24.0,<1.25.0)"]
route53-recovery-control-config = ["mypy-boto3-route53-recovery-control-config (>=1.24.0,<1.25.0)"]
route53-recovery-readiness = ["mypy-boto3-route53-recovery-readiness (>=1.24.0,<1.25.0)"]
route53domains = ["mypy-boto3-route53domains (>=1.24.0,<1.25.0)"]
route53resolver = ["mypy-boto3-route53resolver (>=1.24.0,<1.25.0)"]
rum = ["mypy-boto3-rum (>=1.24.0,<1.25.0)"]
s3 = ["mypy-boto3-s3 (>=1.24.0,<1.25.0)"]
s3control = ["mypy-boto3-s3control (>=1.24.0,<1.25.0)"]
s3outposts = ["mypy-boto3-s3outposts (>=1.24.0,<1.25.0)"]
sagemaker = ["mypy-boto3-sagemaker (>=1.24.0,<1.25.0)"]
sagemaker-a2i-runtime = ["mypy-boto3-sagemaker-a2i-runtime (>=1.24.0,<1.25.0)"]
sagemaker-edge = ["mypy-boto3-sagemaker-edge (>=1.24.0,<1.25.0)"]
sagemaker-featurestore-runtime = ["mypy-boto3-sagemaker-featurestore-runtime (>=1.24.0,<1.25.0)"]
sagemaker-runtime = ["mypy-boto3-sagemaker-runtime (>=1.24.0,<1.25.0)"]
savingsplans = ["mypy-boto3-savingsplans (>=1.24.0,<1.25.0)"]
schemas = ["mypy-boto3-schemas (>=1.24.0,<1.25.0)"]
sdb = ["mypy-boto3-sdb (>=1.24.0,<1.25.0)"]
secretsmanager = ["mypy-boto3-secretsmanager (>=1.24.0,<1.25.0)"]
securityhub = ["mypy-boto3-securityhub (>=1.24.0,<1.25.0)"]
serverlessrepo = ["mypy-boto3-serverlessrepo (>=1.24.0,<1.25.0)"]
service-quotas = ["mypy-boto3-service-quotas (>=1.24.0,<1.25.0)"]
servicecatalog = ["mypy-boto3-servicecatalog (>=1.24.0,<1.25.0)"]
servicecatalog-appregistry = ["mypy-boto3-servicecatalog-appregistry (>=1.24.0,<1.25.0)"]
servicediscovery = ["mypy-boto3-servicediscovery (>=1.24.0,<1.25.0)"]
ses = ["mypy-boto3-ses (>=1.24.0,<1.25.0)"]
sesv2 = ["mypy-boto3-sesv2 (>=1.24.0,<1.25.0)"]
shield = ["mypy-boto3-shield (>=1.24.0,<1.25.0)"]
signer = ["mypy-boto3-signer (>=1.24.0,<1.25.0)"]
sms = ["mypy-boto3-sms (>=1.24.0,<1.25.0)"]
sms-voice = ["mypy-boto3-sms-voice (>=1.24.0,<1.25.0)"]
snow-device-management = ["mypy-boto3-snow-device-management (>=1.24.0,<1.25.0)"]
snowball = ["mypy-boto3-snowball (>=1.24.0,<1.25.0)"]
sns = ["mypy-boto3-sns (>=1.24.0,<1.25.0)"]
sqs = ["mypy-boto3-sqs (>=1.24.0,<1.25.0)"]
ssm = ["mypy-boto3-ssm (>=1.24.0,<1.25.0)"]
ssm-contacts = ["mypy-boto3-ssm-contacts (>=1.24.0,<1.25.0)"]
ssm-incidents = ["mypy-boto3-ssm-incidents (>=1.24.0,<1.25.0)"]
sso = ["mypy-boto3-sso (>=1.24.0,<1.25.0)"]
sso-admin = ["mypy-boto3-sso-admin (>=1.24.0,<1.25.0)"]
sso-oidc = ["mypy-boto3-sso-oidc (>=1.24.0,<1.25.0)"]
stepfunctions = ["mypy-boto3-stepfunctions (>=1.24.0,<1.25.0)"]
storagegateway = ["mypy-boto3-storagegateway (>=1.24.0,<1.25.0)"]
sts = ["mypy-boto3-sts (>=1.24.0,<1.25.0)"]
support = ["mypy-boto3-support (>=1.24.0,<1.25.0)"]
support-app = ["mypy-boto3-support-app (>=1.24.0,<1.25.0)"]
swf = ["mypy-boto3-swf (>=1.24.0,<1.25.0)"]
synthetics = ["mypy-boto3-synthetics (>=1.24.0,<1.25.0)"]
textract = ["mypy-boto3-textract (>=1.24.0,<1.25.0)"]
timestream-query = ["mypy-boto3-timestream-query (>=1.24.0,<1.25.0)"]
timestream-write = ["mypy-boto3-timestream-write (>=1.24.0,<1.25.0)"]
transcribe = ["mypy-boto3-transcribe (>=1.24.0,<1.25.0)"]
transfer = ["mypy-boto3-transfer (>=1.24.0,<1.25.0)"]
translate = ["mypy-boto3-translate (>=1.24.0,<1.25.0)"]
voice-id = ["mypy-boto3-voice-id (>=1.24.0,<1.25.0)"]
waf = ["mypy-boto3-waf (>=1.24.0,<1.25.0)"]
waf-regional = ["mypy-boto3-waf-regional (>=1.24.0,<1.25.0)"]
wafv2 = ["mypy-boto3-wafv2 (>=1.24.0,<1.25.0)"]
wellarchitected = ["mypy-boto3-wellarchitected (>=1.24.0,<1.25.0)"]
wisdom = ["mypy-boto3-wisdom (>=1.24.0,<1.25.0)"]
workdocs = ["mypy-boto3-workdocs (>=1.24.0,<1.25.0)"]
worklink = ["mypy-boto3-worklink (>=1.24.0,<1.25.0)"]
workmail = ["mypy-boto3-workmail (>=1.24.0,<1.25.0)"]
workmailmessageflow = ["mypy-boto3-workmailmessageflow (>=1.24.0,<1.25.0)"]
workspaces = ["mypy-boto3-workspaces (>=1.24.0,<1.25.0)"]
workspaces-web = ["mypy-boto3-workspaces-web (>=1.24.0,<1.25.0)"]
xray = ["mypy-boto3-xray (>=1.24.0,<1.25.0)"]

[[package]]
name = "botocore"
version = "1.27.94"
description = "Low-level, data-driven core of boto 3."
category = "main"
optional = false
python-versions = ">= 3.7"

[package.dependencies]
jmespath = ">=0.7.1,<2.0.0"
python-dateutil = ">=2.1,<3.0.0"
urllib3 = ">=1.25.4,<1.27"

[package.extras]
crt = ["awscrt (==0.14.0)"]

[[package]]
name = "botocore-stubs"
version = "1.27.94"
description = "Type annotations and code completion for botocore"
category = "dev"
optional = false
python-versions = ">=3.7,<4.0"

[package.dependencies]
types-awscrt = "*"

[[package]]
name = "bump2version"
version = "1.0.1"
description = "Version-bump your software with a single command!"
category = "dev"
optional = false
python-versions = ">=3.5"

[[package]]
name = "bumpversion"
version = "0.6.0"
description = "Version-bump your software with a single command!"
category = "dev"
optional = false
python-versions = "*"

[package.dependencies]
bump2version = "*"

[[package]]
name = "cachetools"
version = "5.2.0"
description = "Extensible memoizing collections and decorators"
category = "main"
optional = false
python-versions = "~=3.7"

[[package]]
name = "certifi"
version = "2022.9.24"
description = "Python package for providing Mozilla's CA Bundle."
category = "main"
optional = false
python-versions = ">=3.6"

[[package]]
name = "cffi"
version = "1.15.1"
description = "Foreign Function Interface for Python calling C code."
category = "dev"
optional = false
python-versions = "*"

[package.dependencies]
pycparser = "*"

[[package]]
name = "charset-normalizer"
version = "2.1.1"
description = "The Real First Universal Charset Detector. Open, modern and actively maintained alternative to Chardet."
category = "main"
optional = false
python-versions = ">=3.6.0"

[package.extras]
unicode_backport = ["unicodedata2"]

[[package]]
name = "click"
version = "8.1.3"
description = "Composable command line interface toolkit"
category = "dev"
optional = false
python-versions = ">=3.7"

[package.dependencies]
colorama = {version = "*", markers = "platform_system == \"Windows\""}

[[package]]
name = "colorama"
version = "0.4.5"
description = "Cross-platform colored terminal text."
category = "main"
optional = false
python-versions = ">=2.7, !=3.0.*, !=3.1.*, !=3.2.*, !=3.3.*, !=3.4.*"

[[package]]
name = "coverage"
version = "6.5.0"
description = "Code coverage measurement for Python"
category = "main"
optional = false
python-versions = ">=3.7"

[package.extras]
toml = ["tomli"]

[[package]]
name = "dataclasses-json"
version = "0.5.7"
description = "Easily serialize dataclasses to and from JSON"
category = "main"
optional = false
python-versions = ">=3.6"

[package.dependencies]
marshmallow = ">=3.3.0,<4.0.0"
marshmallow-enum = ">=1.5.1,<2.0.0"
typing-inspect = ">=0.4.0"

[package.extras]
dev = ["pytest (>=6.2.3)", "ipython", "mypy (>=0.710)", "hypothesis", "portray", "flake8", "simplejson", "types-dataclasses"]

[[package]]
name = "debugpy"
version = "1.6.3"
description = "An implementation of the Debug Adapter Protocol for Python"
category = "dev"
optional = false
python-versions = ">=3.7"

[[package]]
name = "decorator"
version = "5.1.1"
description = "Decorators for Humans"
category = "main"
optional = false
python-versions = ">=3.5"

[[package]]
name = "defusedxml"
version = "0.7.1"
description = "XML bomb protection for Python stdlib modules"
category = "dev"
optional = false
python-versions = ">=2.7, !=3.0.*, !=3.1.*, !=3.2.*, !=3.3.*, !=3.4.*"

[[package]]
name = "docutils"
version = "0.17.1"
description = "Docutils -- Python Documentation Utilities"
category = "dev"
optional = false
python-versions = ">=2.7, !=3.0.*, !=3.1.*, !=3.2.*, !=3.3.*, !=3.4.*"

[[package]]
name = "entrypoints"
version = "0.4"
description = "Discover and load entry points from installed packages."
category = "dev"
optional = false
python-versions = ">=3.6"

[[package]]
name = "et-xmlfile"
version = "1.1.0"
description = "An implementation of lxml.xmlfile for the standard library"
category = "dev"
optional = false
python-versions = ">=3.6"

[[package]]
name = "executing"
version = "1.1.1"
description = "Get the currently executing AST node of a frame, and other information"
category = "main"
optional = false
python-versions = "*"

[package.extras]
tests = ["rich", "littleutils", "pytest", "asttokens"]

[[package]]
name = "fastjsonschema"
version = "2.16.2"
description = "Fastest Python implementation of JSON schema"
category = "dev"
optional = false
python-versions = "*"

[package.extras]
devel = ["colorama", "jsonschema", "json-spec", "pylint", "pytest", "pytest-benchmark", "pytest-cache", "validictory"]

[[package]]
name = "filelock"
version = "3.8.0"
description = "A platform independent file lock."
category = "main"
optional = false
python-versions = ">=3.7"

[package.extras]
docs = ["furo (>=2022.6.21)", "sphinx (>=5.1.1)", "sphinx-autodoc-typehints (>=1.19.1)"]
testing = ["covdefaults (>=2.2)", "coverage (>=6.4.2)", "pytest (>=7.1.2)", "pytest-cov (>=3)", "pytest-timeout (>=2.1)"]

[[package]]
name = "flake8"
version = "3.9.2"
description = "the modular source code checker: pep8 pyflakes and co"
category = "dev"
optional = false
python-versions = "!=3.0.*,!=3.1.*,!=3.2.*,!=3.3.*,!=3.4.*,>=2.7"

[package.dependencies]
mccabe = ">=0.6.0,<0.7.0"
pycodestyle = ">=2.7.0,<2.8.0"
pyflakes = ">=2.3.0,<2.4.0"

[[package]]
name = "flake8-bandit"
version = "3.0.0"
description = "Automated security testing with bandit and flake8."
category = "dev"
optional = false
python-versions = ">=3.6"

[package.dependencies]
bandit = ">=1.7.3"
flake8 = "*"
flake8-polyfill = "*"
pycodestyle = "*"

[[package]]
name = "flake8-bugbear"
version = "22.9.23"
description = "A plugin for flake8 finding likely bugs and design problems in your program. Contains warnings that don't belong in pyflakes and pycodestyle."
category = "dev"
optional = false
python-versions = ">=3.6"

[package.dependencies]
attrs = ">=19.2.0"
flake8 = ">=3.0.0"

[package.extras]
dev = ["coverage", "hypothesis", "hypothesmith (>=0.2)", "pre-commit"]

[[package]]
name = "flake8-builtins"
version = "1.5.3"
description = "Check for python builtins being used as variables or parameters."
category = "dev"
optional = false
python-versions = "*"

[package.dependencies]
flake8 = "*"

[package.extras]
test = ["coverage", "coveralls", "mock", "pytest", "pytest-cov"]

[[package]]
name = "flake8-docstrings"
version = "1.6.0"
description = "Extension for flake8 which uses pydocstyle to check docstrings"
category = "dev"
optional = false
python-versions = "*"

[package.dependencies]
flake8 = ">=3"
pydocstyle = ">=2.1"

[[package]]
name = "flake8-html"
version = "0.4.2"
description = "Generate HTML reports of flake8 violations"
category = "dev"
optional = false
python-versions = "*"

[package.dependencies]
flake8 = ">=3.3.0"
jinja2 = ">=3.1.0"
pygments = ">=2.2.0"

[[package]]
name = "flake8-polyfill"
version = "1.0.2"
description = "Polyfill package for Flake8 plugins"
category = "dev"
optional = false
python-versions = "*"

[package.dependencies]
flake8 = "*"

[[package]]
name = "flake8-rst-docstrings"
version = "0.2.7"
description = "Python docstring reStructuredText (RST) validator"
category = "dev"
optional = false
python-versions = ">=3.7"

[package.dependencies]
flake8 = ">=3.0.0"
pygments = "*"
restructuredtext-lint = "*"

[[package]]
name = "flake8-type-annotations"
version = "0.1.0"
description = "Flake8 plugin to enforce consistent type annotation styles"
category = "dev"
optional = false
python-versions = ">=3.6,<4.0"

[package.dependencies]
flake8 = ">=3.5,<4.0"

[[package]]
name = "furo"
version = "2022.9.29"
description = "A clean customisable Sphinx documentation theme."
category = "dev"
optional = false
python-versions = ">=3.7"

[package.dependencies]
beautifulsoup4 = "*"
pygments = ">=2.7"
sphinx = ">=4.0,<6.0"
sphinx-basic-ng = "*"

[[package]]
name = "gdown"
version = "4.5.3"
description = "Google Drive direct download of big files."
category = "main"
optional = false
python-versions = "*"

[package.dependencies]
beautifulsoup4 = "*"
filelock = "*"
requests = {version = "*", extras = ["socks"]}
six = "*"
tqdm = "*"

[[package]]
name = "gitdb"
version = "4.0.9"
description = "Git Object Database"
category = "dev"
optional = false
python-versions = ">=3.6"

[package.dependencies]
smmap = ">=3.0.1,<6"

[[package]]
name = "gitpython"
version = "3.1.29"
description = "GitPython is a python library used to interact with Git repositories"
category = "dev"
optional = false
python-versions = ">=3.7"

[package.dependencies]
gitdb = ">=4.0.1,<5"

[[package]]
name = "google-api-core"
version = "2.10.2"
description = "Google API client core library"
category = "main"
optional = false
python-versions = ">=3.7"

[package.dependencies]
google-auth = ">=1.25.0,<3.0dev"
googleapis-common-protos = ">=1.56.2,<2.0dev"
protobuf = ">=3.19.5,<3.20.0 || >3.20.0,<3.20.1 || >3.20.1,<4.21.0 || >4.21.0,<4.21.1 || >4.21.1,<4.21.2 || >4.21.2,<4.21.3 || >4.21.3,<4.21.4 || >4.21.4,<4.21.5 || >4.21.5,<5.0.0dev"
requests = ">=2.18.0,<3.0.0dev"

[package.extras]
grpc = ["grpcio (>=1.33.2,<2.0dev)", "grpcio-status (>=1.33.2,<2.0dev)"]
grpcgcp = ["grpcio-gcp (>=0.2.2,<1.0dev)"]
grpcio-gcp = ["grpcio-gcp (>=0.2.2,<1.0dev)"]

[[package]]
name = "google-api-python-client"
version = "2.65.0"
description = "Google API Client Library for Python"
category = "main"
optional = false
python-versions = ">=3.7"

[package.dependencies]
google-api-core = ">=1.31.5,<2.0.0 || >2.3.0,<3.0.0dev"
google-auth = ">=1.19.0,<3.0.0dev"
google-auth-httplib2 = ">=0.1.0"
httplib2 = ">=0.15.0,<1dev"
uritemplate = ">=3.0.1,<5"

[[package]]
name = "google-auth"
version = "2.13.0"
description = "Google Authentication Library"
category = "main"
optional = false
python-versions = ">=2.7,!=3.0.*,!=3.1.*,!=3.2.*,!=3.3.*,!=3.4.*,!=3.5.*"

[package.dependencies]
cachetools = ">=2.0.0,<6.0"
pyasn1-modules = ">=0.2.1"
rsa = {version = ">=3.1.4,<5", markers = "python_version >= \"3.6\""}
six = ">=1.9.0"

[package.extras]
aiohttp = ["requests (>=2.20.0,<3.0.0dev)", "aiohttp (>=3.6.2,<4.0.0dev)"]
enterprise_cert = ["cryptography (==36.0.2)", "pyopenssl (==22.0.0)"]
pyopenssl = ["pyopenssl (>=20.0.0)"]
reauth = ["pyu2f (>=0.1.5)"]

[[package]]
name = "google-auth-httplib2"
version = "0.1.0"
description = "Google Authentication Library: httplib2 transport"
category = "main"
optional = false
python-versions = "*"

[package.dependencies]
google-auth = "*"
httplib2 = ">=0.15.0"
six = "*"

[[package]]
name = "googleapis-common-protos"
version = "1.56.4"
description = "Common protobufs used in Google APIs"
category = "main"
optional = false
python-versions = ">=3.7"

[package.dependencies]
protobuf = ">=3.15.0,<5.0.0dev"

[package.extras]
grpc = ["grpcio (>=1.0.0,<2.0.0dev)"]

[[package]]
name = "gsheets"
version = "0.6.1"
description = "Pythonic wrapper for the Google Sheets API"
category = "main"
optional = false
python-versions = ">=3.7"

[package.dependencies]
google-api-python-client = "*"
oauth2client = ">=1.5.0"

[package.extras]
test = ["pytest-cov", "pytest-mock (>=3)", "pytest (>=7)", "mock (>=4)"]
docs = ["sphinx-rtd-theme", "sphinx (>=5)"]
dev = ["twine", "wheel", "pep8-naming", "flake8", "tox (>=3)"]

[[package]]
name = "httplib2"
version = "0.20.4"
description = "A comprehensive HTTP client library."
category = "main"
optional = false
python-versions = ">=2.7, !=3.0.*, !=3.1.*, !=3.2.*, !=3.3.*"

[package.dependencies]
pyparsing = {version = ">=2.4.2,<3.0.0 || >3.0.0,<3.0.1 || >3.0.1,<3.0.2 || >3.0.2,<3.0.3 || >3.0.3,<4", markers = "python_version > \"3.0\""}

[[package]]
name = "idna"
version = "3.4"
description = "Internationalized Domain Names in Applications (IDNA)"
category = "main"
optional = false
python-versions = ">=3.5"

[[package]]
name = "imagesize"
version = "1.4.1"
description = "Getting image size from png/jpeg/jpeg2000/gif file"
category = "dev"
optional = false
python-versions = ">=2.7, !=3.0.*, !=3.1.*, !=3.2.*, !=3.3.*"

[[package]]
name = "importlib-metadata"
version = "5.0.0"
description = "Read metadata from Python packages"
category = "dev"
optional = false
python-versions = ">=3.7"

[package.dependencies]
zipp = ">=0.5"

[package.extras]
docs = ["sphinx (>=3.5)", "jaraco.packaging (>=9)", "rst.linker (>=1.9)", "furo", "jaraco.tidelift (>=1.4)"]
perf = ["ipython"]
testing = ["pytest (>=6)", "pytest-checkdocs (>=2.4)", "pytest-flake8", "flake8 (<5)", "pytest-cov", "pytest-enabler (>=1.3)", "packaging", "pyfakefs", "flufl.flake8", "pytest-perf (>=0.9.2)", "pytest-black (>=0.3.7)", "pytest-mypy (>=0.9.1)", "importlib-resources (>=1.3)"]

[[package]]
name = "iniconfig"
version = "1.1.1"
description = "iniconfig: brain-dead simple config-ini parsing"
category = "main"
optional = false
python-versions = "*"

[[package]]
name = "ipdb"
version = "0.13.9"
description = "IPython-enabled pdb"
category = "main"
optional = false
python-versions = ">=2.7"

[package.dependencies]
decorator = {version = "*", markers = "python_version > \"3.6\""}
ipython = {version = ">=7.17.0", markers = "python_version > \"3.6\""}
toml = {version = ">=0.10.2", markers = "python_version > \"3.6\""}

[[package]]
name = "ipykernel"
version = "6.16.1"
description = "IPython Kernel for Jupyter"
category = "dev"
optional = false
python-versions = ">=3.7"

[package.dependencies]
appnope = {version = "*", markers = "platform_system == \"Darwin\""}
debugpy = ">=1.0"
ipython = ">=7.23.1"
jupyter-client = ">=6.1.12"
matplotlib-inline = ">=0.1"
nest-asyncio = "*"
packaging = "*"
psutil = "*"
pyzmq = ">=17"
tornado = ">=6.1"
traitlets = ">=5.1.0"

[package.extras]
docs = ["myst-parser", "pydata-sphinx-theme", "sphinx", "sphinxcontrib-github-alt"]
test = ["flaky", "ipyparallel", "pre-commit", "pytest-cov", "pytest-timeout", "pytest (>=7.0)"]

[[package]]
name = "ipython"
version = "8.5.0"
description = "IPython: Productive Interactive Computing"
category = "main"
optional = false
python-versions = ">=3.8"

[package.dependencies]
appnope = {version = "*", markers = "sys_platform == \"darwin\""}
backcall = "*"
colorama = {version = "*", markers = "sys_platform == \"win32\""}
decorator = "*"
jedi = ">=0.16"
matplotlib-inline = "*"
pexpect = {version = ">4.3", markers = "sys_platform != \"win32\""}
pickleshare = "*"
prompt-toolkit = ">3.0.1,<3.1.0"
pygments = ">=2.4.0"
stack-data = "*"
traitlets = ">=5"

[package.extras]
all = ["black", "Sphinx (>=1.3)", "ipykernel", "nbconvert", "nbformat", "ipywidgets", "notebook", "ipyparallel", "qtconsole", "pytest (<7.1)", "pytest-asyncio", "testpath", "curio", "matplotlib (!=3.2.0)", "numpy (>=1.19)", "pandas", "trio"]
black = ["black"]
doc = ["Sphinx (>=1.3)"]
kernel = ["ipykernel"]
nbconvert = ["nbconvert"]
nbformat = ["nbformat"]
notebook = ["ipywidgets", "notebook"]
parallel = ["ipyparallel"]
qtconsole = ["qtconsole"]
test = ["pytest (<7.1)", "pytest-asyncio", "testpath"]
test_extra = ["pytest (<7.1)", "pytest-asyncio", "testpath", "curio", "matplotlib (!=3.2.0)", "nbformat", "numpy (>=1.19)", "pandas", "trio"]

[[package]]
name = "ipython-genutils"
version = "0.2.0"
description = "Vestigial utilities from IPython"
category = "dev"
optional = false
python-versions = "*"

[[package]]
name = "ipywidgets"
version = "8.0.2"
description = "Jupyter interactive widgets"
category = "dev"
optional = false
python-versions = ">=3.7"

[package.dependencies]
ipykernel = ">=4.5.1"
ipython = ">=6.1.0"
jupyterlab-widgets = ">=3.0,<4.0"
traitlets = ">=4.3.1"
widgetsnbextension = ">=4.0,<5.0"

[package.extras]
test = ["jsonschema", "pytest (>=3.6.0)", "pytest-cov", "pytz"]

[[package]]
name = "jedi"
version = "0.18.1"
description = "An autocompletion tool for Python that can be used for text editors."
category = "main"
optional = false
python-versions = ">=3.6"

[package.dependencies]
parso = ">=0.8.0,<0.9.0"

[package.extras]
qa = ["flake8 (==3.8.3)", "mypy (==0.782)"]
testing = ["Django (<3.1)", "colorama", "docopt", "pytest (<7.0.0)"]

[[package]]
name = "jinja2"
version = "3.1.2"
description = "A very fast and expressive template engine."
category = "dev"
optional = false
python-versions = ">=3.7"

[package.dependencies]
MarkupSafe = ">=2.0"

[package.extras]
i18n = ["Babel (>=2.7)"]

[[package]]
name = "jmespath"
version = "1.0.1"
description = "JSON Matching Expressions"
category = "main"
optional = false
python-versions = ">=3.7"

[[package]]
name = "json5"
version = "0.9.10"
description = "A Python implementation of the JSON5 data format."
category = "dev"
optional = false
python-versions = "*"

[package.extras]
dev = ["hypothesis"]

[[package]]
name = "jsonschema"
version = "3.2.0"
description = "An implementation of JSON Schema validation for Python"
category = "main"
optional = false
python-versions = "*"

[package.dependencies]
attrs = ">=17.4.0"
pyrsistent = ">=0.14.0"
six = ">=1.11.0"

[package.extras]
format = ["idna", "jsonpointer (>1.13)", "rfc3987", "strict-rfc3339", "webcolors"]
format_nongpl = ["idna", "jsonpointer (>1.13)", "webcolors", "rfc3986-validator (>0.1.0)", "rfc3339-validator"]

[[package]]
name = "jupyter"
version = "1.0.0"
description = "Jupyter metapackage. Install all the Jupyter components in one go."
category = "dev"
optional = false
python-versions = "*"

[package.dependencies]
ipykernel = "*"
ipywidgets = "*"
jupyter-console = "*"
nbconvert = "*"
notebook = "*"
qtconsole = "*"

[[package]]
name = "jupyter-client"
version = "7.4.3"
description = "Jupyter protocol implementation and client libraries"
category = "dev"
optional = false
python-versions = ">=3.7"

[package.dependencies]
entrypoints = "*"
jupyter-core = ">=4.9.2"
nest-asyncio = ">=1.5.4"
python-dateutil = ">=2.8.2"
pyzmq = ">=23.0"
tornado = ">=6.2"
traitlets = "*"

[package.extras]
doc = ["ipykernel", "myst-parser", "sphinx-rtd-theme", "sphinx (>=1.3.6)", "sphinxcontrib-github-alt"]
test = ["codecov", "coverage", "ipykernel (>=6.12)", "ipython", "mypy", "pre-commit", "pytest", "pytest-asyncio (>=0.18)", "pytest-cov", "pytest-timeout"]

[[package]]
name = "jupyter-console"
version = "6.4.4"
description = "Jupyter terminal console"
category = "dev"
optional = false
python-versions = ">=3.7"

[package.dependencies]
ipykernel = "*"
ipython = "*"
jupyter-client = ">=7.0.0"
prompt-toolkit = ">=2.0.0,<3.0.0 || >3.0.0,<3.0.1 || >3.0.1,<3.1.0"
pygments = "*"

[package.extras]
test = ["pexpect"]

[[package]]
name = "jupyter-core"
version = "4.11.2"
description = "Jupyter core package. A base package on which Jupyter projects rely."
category = "dev"
optional = false
python-versions = ">=3.7"

[package.dependencies]
pywin32 = {version = ">=1.0", markers = "sys_platform == \"win32\" and platform_python_implementation != \"PyPy\""}
traitlets = "*"

[package.extras]
test = ["ipykernel", "pre-commit", "pytest", "pytest-cov", "pytest-timeout"]

[[package]]
name = "jupyter-server"
version = "1.21.0"
description = "The backend—i.e. core services, APIs, and REST endpoints—to Jupyter web applications."
category = "dev"
optional = false
python-versions = ">=3.7"

[package.dependencies]
anyio = ">=3.1.0,<4"
argon2-cffi = "*"
jinja2 = "*"
jupyter-client = ">=6.1.12"
jupyter-core = ">=4.7.0"
nbconvert = ">=6.4.4"
nbformat = ">=5.2.0"
packaging = "*"
prometheus-client = "*"
pywinpty = {version = "*", markers = "os_name == \"nt\""}
pyzmq = ">=17"
Send2Trash = "*"
terminado = ">=0.8.3"
tornado = ">=6.1.0"
traitlets = ">=5.1"
websocket-client = "*"

[package.extras]
test = ["coverage", "ipykernel", "pre-commit", "pytest-console-scripts", "pytest-cov", "pytest-mock", "pytest-timeout", "pytest-tornasync", "pytest (>=7.0)", "requests"]

[[package]]
name = "jupyterlab"
version = "3.4.8"
description = "JupyterLab computational environment"
category = "dev"
optional = false
python-versions = ">=3.7"

[package.dependencies]
ipython = "*"
jinja2 = ">=2.1"
jupyter-core = "*"
jupyter-server = ">=1.16,<2.0"
jupyterlab-server = ">=2.10,<3.0"
nbclassic = "*"
notebook = "<7"
packaging = "*"
tomli = "*"
tornado = ">=6.1.0"

[package.extras]
test = ["check-manifest", "coverage", "jupyterlab-server", "pre-commit", "pytest (>=6.0)", "pytest-cov", "pytest-console-scripts", "pytest-check-links (>=0.5)", "requests", "requests-cache", "virtualenv"]
ui-tests = ["build"]

[[package]]
name = "jupyterlab-pygments"
version = "0.2.2"
description = "Pygments theme using JupyterLab CSS variables"
category = "dev"
optional = false
python-versions = ">=3.7"

[[package]]
name = "jupyterlab-server"
version = "2.16.1"
description = "A set of server components for JupyterLab and JupyterLab like applications."
category = "dev"
optional = false
python-versions = ">=3.7"

[package.dependencies]
babel = "*"
importlib-metadata = {version = ">=4.8.3", markers = "python_version < \"3.10\""}
jinja2 = ">=3.0.3"
json5 = "*"
jsonschema = ">=3.0.1"
jupyter-server = ">=1.8,<3"
packaging = "*"
requests = "*"

[package.extras]
docs = ["autodoc-traits", "docutils (<0.19)", "jinja2 (<3.1.0)", "mistune (<1)", "myst-parser", "pydata-sphinx-theme", "sphinx", "sphinx-copybutton", "sphinxcontrib-openapi"]
openapi = ["openapi-core (>=0.14.2)", "ruamel-yaml"]
test = ["codecov", "ipykernel", "jupyter-server", "openapi-core (>=0.14.2,<0.15.0)", "openapi-spec-validator (<0.5)", "pytest-console-scripts", "pytest-cov", "pytest (>=7.0)", "ruamel-yaml", "strict-rfc3339"]

[[package]]
name = "jupyterlab-widgets"
version = "3.0.3"
description = "Jupyter interactive widgets for JupyterLab"
category = "dev"
optional = false
python-versions = ">=3.7"

[[package]]
name = "lxml"
version = "4.9.1"
description = "Powerful and Pythonic XML processing library combining libxml2/libxslt with the ElementTree API."
category = "dev"
optional = false
python-versions = ">=2.7, !=3.0.*, !=3.1.*, !=3.2.*, !=3.3.*, != 3.4.*"

[package.extras]
cssselect = ["cssselect (>=0.7)"]
html5 = ["html5lib"]
htmlsoup = ["beautifulsoup4"]
source = ["Cython (>=0.29.7)"]

[[package]]
name = "markupsafe"
version = "2.1.1"
description = "Safely add untrusted strings to HTML/XML markup."
category = "dev"
optional = false
python-versions = ">=3.7"

[[package]]
name = "marshmallow"
version = "3.18.0"
description = "A lightweight library for converting complex datatypes to and from native Python datatypes."
category = "main"
optional = false
python-versions = ">=3.7"

[package.dependencies]
packaging = ">=17.0"

[package.extras]
dev = ["pytest", "pytz", "simplejson", "mypy (==0.971)", "flake8 (==5.0.4)", "flake8-bugbear (==22.9.11)", "pre-commit (>=2.4,<3.0)", "tox"]
docs = ["sphinx (==5.1.1)", "sphinx-issues (==3.0.1)", "alabaster (==0.7.12)", "sphinx-version-warning (==1.1.2)", "autodocsumm (==0.2.9)"]
lint = ["mypy (==0.971)", "flake8 (==5.0.4)", "flake8-bugbear (==22.9.11)", "pre-commit (>=2.4,<3.0)"]
tests = ["pytest", "pytz", "simplejson"]

[[package]]
name = "marshmallow-enum"
version = "1.5.1"
description = "Enum field for Marshmallow"
category = "main"
optional = false
python-versions = "*"

[package.dependencies]
marshmallow = ">=2.0.0"

[[package]]
name = "matplotlib-inline"
version = "0.1.6"
description = "Inline Matplotlib backend for Jupyter"
category = "main"
optional = false
python-versions = ">=3.5"

[package.dependencies]
traitlets = "*"

[[package]]
name = "mccabe"
version = "0.6.1"
description = "McCabe checker, plugin for flake8"
category = "dev"
optional = false
python-versions = "*"

[[package]]
name = "mistune"
version = "2.0.4"
description = "A sane Markdown parser with useful plugins and renderers"
category = "dev"
optional = false
python-versions = "*"

[[package]]
name = "mypy"
version = "0.981"
description = "Optional static typing for Python"
category = "dev"
optional = false
python-versions = ">=3.7"

[package.dependencies]
mypy-extensions = ">=0.4.3"
tomli = {version = ">=1.1.0", markers = "python_version < \"3.11\""}
typing-extensions = ">=3.10"

[package.extras]
dmypy = ["psutil (>=4.0)"]
python2 = ["typed-ast (>=1.4.0,<2)"]
reports = ["lxml"]

[[package]]
name = "mypy-boto3-s3"
version = "1.24.94"
description = "Type annotations for boto3.S3 1.24.94 service generated with mypy-boto3-builder 7.11.10"
category = "main"
optional = false
python-versions = ">=3.7"

[package.dependencies]
typing-extensions = ">=4.1.0"

[[package]]
name = "mypy-extensions"
version = "0.4.3"
description = "Experimental type system extensions for programs checked with the mypy typechecker."
category = "main"
optional = false
python-versions = "*"

[[package]]
name = "nbclassic"
version = "0.4.5"
description = "A web-based notebook environment for interactive computing"
category = "dev"
optional = false
python-versions = ">=3.7"

[package.dependencies]
argon2-cffi = "*"
ipykernel = "*"
ipython-genutils = "*"
jinja2 = "*"
jupyter-client = ">=6.1.1"
jupyter-core = ">=4.6.1"
jupyter-server = ">=1.8"
nbconvert = ">=5"
nbformat = "*"
nest-asyncio = ">=1.5"
notebook-shim = ">=0.1.0"
prometheus-client = "*"
pyzmq = ">=17"
Send2Trash = ">=1.8.0"
terminado = ">=0.8.3"
tornado = ">=6.1"
traitlets = ">=4.2.1"

[package.extras]
docs = ["sphinx", "nbsphinx", "sphinxcontrib-github-alt", "sphinx-rtd-theme", "myst-parser"]
json-logging = ["json-logging"]
test = ["pytest", "coverage", "requests", "testpath", "nbval", "selenium (==4.1.5)", "pytest-cov", "pytest-tornasync", "requests-unixsocket"]

[[package]]
name = "nbclient"
version = "0.7.0"
description = "A client library for executing notebooks. Formerly nbconvert's ExecutePreprocessor."
category = "dev"
optional = false
python-versions = ">=3.7.0"

[package.dependencies]
jupyter-client = ">=6.1.5"
nbformat = ">=5.0"
nest-asyncio = "*"
traitlets = ">=5.2.2"

[package.extras]
test = ["xmltodict", "twine (>=1.11.0)", "testpath", "setuptools (>=60.0)", "pytest-cov (>=2.6.1)", "pytest-asyncio", "pytest (>=4.1)", "pre-commit", "pip (>=18.1)", "nbconvert", "mypy", "ipywidgets", "ipython", "ipykernel", "flake8", "check-manifest", "black"]
sphinx = ["sphinx-book-theme", "Sphinx (>=1.7)", "myst-parser", "moto", "mock", "autodoc-traits"]

[[package]]
name = "nbconvert"
version = "7.2.2"
description = "Converting Jupyter Notebooks"
category = "dev"
optional = false
python-versions = ">=3.7"

[package.dependencies]
beautifulsoup4 = "*"
bleach = "*"
defusedxml = "*"
importlib-metadata = {version = ">=3.6", markers = "python_version < \"3.10\""}
jinja2 = ">=3.0"
jupyter-core = ">=4.7"
jupyterlab-pygments = "*"
markupsafe = ">=2.0"
mistune = ">=2.0.3,<3"
nbclient = ">=0.5.0"
nbformat = ">=5.1"
packaging = "*"
pandocfilters = ">=1.4.1"
pygments = ">=2.4.1"
tinycss2 = "*"
traitlets = ">=5.0"

[package.extras]
all = ["ipykernel", "ipython", "ipywidgets (>=7)", "myst-parser", "nbsphinx (>=0.2.12)", "pre-commit", "pyppeteer (>=1,<1.1)", "pyqtwebengine (>=5.15)", "pytest", "pytest-cov", "pytest-dependency", "sphinx-rtd-theme", "sphinx (==5.0.2)", "tornado (>=6.1)"]
docs = ["ipython", "myst-parser", "nbsphinx (>=0.2.12)", "sphinx-rtd-theme", "sphinx (==5.0.2)"]
qtpdf = ["pyqtwebengine (>=5.15)"]
qtpng = ["pyqtwebengine (>=5.15)"]
serve = ["tornado (>=6.1)"]
test = ["ipykernel", "ipywidgets (>=7)", "pre-commit", "pyppeteer (>=1,<1.1)", "pytest", "pytest-cov", "pytest-dependency"]
webpdf = ["pyppeteer (>=1,<1.1)"]

[[package]]
name = "nbformat"
version = "5.7.0"
description = "The Jupyter Notebook format"
category = "dev"
optional = false
python-versions = ">=3.7"

[package.dependencies]
fastjsonschema = "*"
jsonschema = ">=2.6"
jupyter-core = "*"
traitlets = ">=5.1"

[package.extras]
test = ["check-manifest", "pep440", "pre-commit", "pytest", "testpath"]

[[package]]
name = "nest-asyncio"
version = "1.5.6"
description = "Patch asyncio to allow nested event loops"
category = "dev"
optional = false
python-versions = ">=3.5"

[[package]]
name = "notebook"
version = "6.5.1"
description = "A web-based notebook environment for interactive computing"
category = "dev"
optional = false
python-versions = ">=3.7"

[package.dependencies]
argon2-cffi = "*"
ipykernel = "*"
ipython-genutils = "*"
jinja2 = "*"
jupyter-client = ">=5.3.4"
jupyter-core = ">=4.6.1"
nbclassic = "0.4.5"
nbconvert = ">=5"
nbformat = "*"
nest-asyncio = ">=1.5"
prometheus-client = "*"
pyzmq = ">=17"
Send2Trash = ">=1.8.0"
terminado = ">=0.8.3"
tornado = ">=6.1"
traitlets = ">=4.2.1"

[package.extras]
docs = ["sphinx", "nbsphinx", "sphinxcontrib-github-alt", "sphinx-rtd-theme", "myst-parser"]
json-logging = ["json-logging"]
test = ["pytest", "coverage", "requests", "testpath", "nbval", "selenium (==4.1.5)", "pytest-cov", "requests-unixsocket"]

[[package]]
name = "notebook-shim"
version = "0.2.0"
description = "A shim layer for notebook traits and config"
category = "dev"
optional = false
python-versions = ">=3.7"

[package.dependencies]
jupyter-server = ">=1.8,<3"

[package.extras]
test = ["pytest-tornasync", "pytest-console-scripts", "pytest"]
<<<<<<< HEAD

[[package]]
name = "numexpr"
version = "2.8.3"
description = "Fast numerical expression evaluator for NumPy"
category = "dev"
optional = false
python-versions = ">=3.7"

[package.dependencies]
numpy = ">=1.13.3"
packaging = "*"
=======
>>>>>>> 1487e83b

[[package]]
name = "numpy"
version = "1.23.4"
description = "NumPy is the fundamental package for array computing with Python."
category = "main"
optional = false
python-versions = ">=3.8"

[[package]]
<<<<<<< HEAD
name = "openpyxl"
version = "3.0.10"
description = "A Python library to read/write Excel 2010 xlsx/xlsm files"
category = "dev"
optional = false
python-versions = ">=3.6"

[package.dependencies]
et-xmlfile = "*"
=======
name = "oauth2client"
version = "4.1.3"
description = "OAuth 2.0 client library"
category = "main"
optional = false
python-versions = "*"

[package.dependencies]
httplib2 = ">=0.9.1"
pyasn1 = ">=0.1.7"
pyasn1-modules = ">=0.0.5"
rsa = ">=3.1.4"
six = ">=1.6.1"
>>>>>>> 1487e83b

[[package]]
name = "owid-catalog"
version = "0.3.2"
description = "Core data types used by OWID for managing data."
category = "main"
optional = false
python-versions = ">=3.8,<4.0"

[package.dependencies]
boto3 = ">=1.21.13,<2.0.0"
dataclasses-json = ">=0.5.6,<0.6.0"
ipdb = ">=0.13.9,<0.14.0"
jsonschema = ">=3.2.0,<4.0.0"
pandas = ">=1.3.3,<2.0.0"
pandas-stubs = ">=1.2.0,<2.0.0"
pyarrow = ">=7.0.0,<8.0.0"
pytest-cov = ">=2.12.1,<3.0.0"
PyYAML = ">=5.4.1,<6.0.0"
requests = ">=2.26.0,<3.0.0"
structlog = ">=21.5.0,<22.0.0"
Unidecode = ">=1.3.4,<2.0.0"

[[package]]
name = "packaging"
version = "21.3"
description = "Core utilities for Python packages"
category = "main"
optional = false
python-versions = ">=3.6"

[package.dependencies]
pyparsing = ">=2.0.2,<3.0.5 || >3.0.5"

[[package]]
name = "pandas"
version = "1.5.1"
description = "Powerful data structures for data analysis, time series, and statistics"
category = "main"
optional = false
python-versions = ">=3.8"

[package.dependencies]
numpy = [
    {version = ">=1.21.0", markers = "python_version >= \"3.10\""},
    {version = ">=1.20.3", markers = "python_version < \"3.10\""},
]
python-dateutil = ">=2.8.1"
pytz = ">=2020.1"

[package.extras]
test = ["pytest-xdist (>=1.31)", "pytest (>=6.0)", "hypothesis (>=5.5.3)"]

[[package]]
name = "pandas-stubs"
version = "1.2.0.62"
description = "Type annotations for Pandas"
category = "main"
optional = false
python-versions = "*"

[[package]]
name = "pandocfilters"
version = "1.5.0"
description = "Utilities for writing pandoc filters in python"
category = "dev"
optional = false
python-versions = ">=2.7, !=3.0.*, !=3.1.*, !=3.2.*, !=3.3.*"

[[package]]
name = "parso"
version = "0.8.3"
description = "A Python Parser"
category = "main"
optional = false
python-versions = ">=3.6"

[package.extras]
qa = ["flake8 (==3.8.3)", "mypy (==0.782)"]
testing = ["docopt", "pytest (<6.0.0)"]

[[package]]
name = "pathspec"
version = "0.10.1"
description = "Utility library for gitignore style pattern matching of file paths."
category = "dev"
optional = false
python-versions = ">=3.7"

[[package]]
name = "pbr"
version = "5.11.0"
description = "Python Build Reasonableness"
category = "dev"
optional = false
python-versions = ">=2.6"

[[package]]
name = "pexpect"
version = "4.8.0"
description = "Pexpect allows easy control of interactive console applications."
category = "main"
optional = false
python-versions = "*"

[package.dependencies]
ptyprocess = ">=0.5"

[[package]]
name = "pickleshare"
version = "0.7.5"
description = "Tiny 'shelve'-like database with concurrency support"
category = "main"
optional = false
python-versions = "*"

[[package]]
name = "platformdirs"
version = "2.5.2"
description = "A small Python module for determining appropriate platform-specific dirs, e.g. a \"user data dir\"."
category = "dev"
optional = false
python-versions = ">=3.7"

[package.extras]
docs = ["furo (>=2021.7.5b38)", "proselint (>=0.10.2)", "sphinx-autodoc-typehints (>=1.12)", "sphinx (>=4)"]
test = ["appdirs (==1.4.4)", "pytest-cov (>=2.7)", "pytest-mock (>=3.6)", "pytest (>=6)"]

[[package]]
name = "pluggy"
version = "1.0.0"
description = "plugin and hook calling mechanisms for python"
category = "main"
optional = false
python-versions = ">=3.6"

[package.extras]
dev = ["pre-commit", "tox"]
testing = ["pytest", "pytest-benchmark"]

[[package]]
name = "prometheus-client"
version = "0.15.0"
description = "Python client for the Prometheus monitoring system."
category = "dev"
optional = false
python-versions = ">=3.6"

[package.extras]
twisted = ["twisted"]

[[package]]
name = "prompt-toolkit"
version = "3.0.31"
description = "Library for building powerful interactive command lines in Python"
category = "main"
optional = false
python-versions = ">=3.6.2"

[package.dependencies]
wcwidth = "*"

[[package]]
name = "protobuf"
version = "4.21.8"
description = ""
category = "main"
optional = false
python-versions = ">=3.7"

[[package]]
name = "psutil"
version = "5.9.3"
description = "Cross-platform lib for process and system monitoring in Python."
category = "dev"
optional = false
python-versions = ">=2.7, !=3.0.*, !=3.1.*, !=3.2.*, !=3.3.*"

[package.extras]
test = ["ipaddress", "mock", "enum34", "pywin32", "wmi"]

[[package]]
name = "ptyprocess"
version = "0.7.0"
description = "Run a subprocess in a pseudo terminal"
category = "main"
optional = false
python-versions = "*"

[[package]]
name = "pure-eval"
version = "0.2.2"
description = "Safely evaluate AST nodes without side effects"
category = "main"
optional = false
python-versions = "*"

[package.extras]
tests = ["pytest"]

[[package]]
name = "py"
version = "1.11.0"
description = "library with cross-python path, ini-parsing, io, code, log facilities"
category = "main"
optional = false
python-versions = ">=2.7, !=3.0.*, !=3.1.*, !=3.2.*, !=3.3.*, !=3.4.*"

[[package]]
name = "pyarrow"
version = "7.0.0"
description = "Python library for Apache Arrow"
category = "main"
optional = false
python-versions = ">=3.7"

[package.dependencies]
numpy = ">=1.16.6"

[[package]]
name = "pyasn1"
version = "0.4.8"
description = "ASN.1 types and codecs"
category = "main"
optional = false
python-versions = "*"

[[package]]
name = "pyasn1-modules"
version = "0.2.8"
description = "A collection of ASN.1-based protocols modules."
category = "main"
optional = false
python-versions = "*"

[package.dependencies]
pyasn1 = ">=0.4.6,<0.5.0"

[[package]]
name = "pycodestyle"
version = "2.7.0"
description = "Python style guide checker"
category = "dev"
optional = false
python-versions = ">=2.7, !=3.0.*, !=3.1.*, !=3.2.*, !=3.3.*"

[[package]]
name = "pycparser"
version = "2.21"
description = "C parser in Python"
category = "dev"
optional = false
python-versions = ">=2.7, !=3.0.*, !=3.1.*, !=3.2.*, !=3.3.*"

[[package]]
name = "pydocstyle"
version = "6.1.1"
description = "Python docstring style checker"
category = "dev"
optional = false
python-versions = ">=3.6"

[package.dependencies]
snowballstemmer = "*"

[package.extras]
toml = ["toml"]

[[package]]
name = "pydrive"
version = "1.3.1"
description = "Google Drive API made easy."
category = "main"
optional = false
python-versions = "*"

[package.dependencies]
google-api-python-client = ">=1.2"
oauth2client = ">=4.0.0"
PyYAML = ">=3.0"

[[package]]
name = "pyflakes"
version = "2.3.1"
description = "passive checker of Python programs"
category = "dev"
optional = false
python-versions = ">=2.7, !=3.0.*, !=3.1.*, !=3.2.*, !=3.3.*"

[[package]]
name = "pygments"
version = "2.13.0"
description = "Pygments is a syntax highlighting package written in Python."
category = "main"
optional = false
python-versions = ">=3.6"

[package.extras]
plugins = ["importlib-metadata"]

[[package]]
name = "pyparsing"
version = "3.0.9"
description = "pyparsing module - Classes and methods to define and execute parsing grammars"
category = "main"
optional = false
python-versions = ">=3.6.8"

[package.extras]
diagrams = ["railroad-diagrams", "jinja2"]

[[package]]
name = "pyrsistent"
version = "0.18.1"
description = "Persistent/Functional/Immutable data structures"
category = "main"
optional = false
python-versions = ">=3.7"

[[package]]
name = "pysocks"
version = "1.7.1"
description = "A Python SOCKS client module. See https://github.com/Anorov/PySocks for more information."
category = "main"
optional = false
python-versions = ">=2.7, !=3.0.*, !=3.1.*, !=3.2.*, !=3.3.*"

[[package]]
name = "pytest"
version = "6.2.5"
description = "pytest: simple powerful testing with Python"
category = "main"
optional = false
python-versions = ">=3.6"

[package.dependencies]
atomicwrites = {version = ">=1.0", markers = "sys_platform == \"win32\""}
attrs = ">=19.2.0"
colorama = {version = "*", markers = "sys_platform == \"win32\""}
iniconfig = "*"
packaging = "*"
pluggy = ">=0.12,<2.0"
py = ">=1.8.2"
toml = "*"

[package.extras]
testing = ["argcomplete", "hypothesis (>=3.56)", "mock", "nose", "requests", "xmlschema"]

[[package]]
name = "pytest-cov"
version = "2.12.1"
description = "Pytest plugin for measuring coverage."
category = "main"
optional = false
python-versions = ">=2.7, !=3.0.*, !=3.1.*, !=3.2.*, !=3.3.*, !=3.4.*"

[package.dependencies]
coverage = ">=5.2.1"
pytest = ">=4.6"
toml = "*"

[package.extras]
testing = ["fields", "hunter", "process-tests", "six", "pytest-xdist", "virtualenv"]

[[package]]
name = "python-dateutil"
version = "2.8.2"
description = "Extensions to the standard Python datetime module"
category = "main"
optional = false
python-versions = "!=3.0.*,!=3.1.*,!=3.2.*,>=2.7"

[package.dependencies]
six = ">=1.5"

[[package]]
name = "pytz"
version = "2022.5"
description = "World timezone definitions, modern and historical"
category = "main"
optional = false
python-versions = "*"

[[package]]
name = "pywin32"
version = "304"
description = "Python for Window Extensions"
category = "dev"
optional = false
python-versions = "*"

[[package]]
name = "pywinpty"
version = "2.0.8"
description = "Pseudo terminal support for Windows from Python."
category = "dev"
optional = false
python-versions = ">=3.7"

[[package]]
name = "pyyaml"
version = "5.4.1"
description = "YAML parser and emitter for Python"
category = "main"
optional = false
python-versions = ">=2.7, !=3.0.*, !=3.1.*, !=3.2.*, !=3.3.*, !=3.4.*, !=3.5.*"

[[package]]
name = "pyzmq"
version = "24.0.1"
description = "Python bindings for 0MQ"
category = "dev"
optional = false
python-versions = ">=3.6"

[package.dependencies]
cffi = {version = "*", markers = "implementation_name == \"pypy\""}
py = {version = "*", markers = "implementation_name == \"pypy\""}

[[package]]
name = "qtconsole"
version = "5.3.2"
description = "Jupyter Qt console"
category = "dev"
optional = false
python-versions = ">= 3.7"

[package.dependencies]
ipykernel = ">=4.1"
ipython-genutils = "*"
jupyter-client = ">=4.1"
jupyter-core = "*"
pygments = "*"
pyzmq = ">=17.1"
qtpy = ">=2.0.1"
traitlets = "<5.2.1 || >5.2.1,<5.2.2 || >5.2.2"

[package.extras]
doc = ["Sphinx (>=1.3)"]
test = ["flaky", "pytest", "pytest-qt"]

[[package]]
name = "qtpy"
version = "2.2.1"
description = "Provides an abstraction layer on top of the various Qt bindings (PyQt5/6 and PySide2/6)."
category = "dev"
optional = false
python-versions = ">=3.7"

[package.dependencies]
packaging = "*"

[package.extras]
test = ["pytest (>=6,!=7.0.0,!=7.0.1)", "pytest-cov (>=3.0.0)", "pytest-qt"]

[[package]]
name = "requests"
version = "2.28.1"
description = "Python HTTP for Humans."
category = "main"
optional = false
python-versions = ">=3.7, <4"

[package.dependencies]
certifi = ">=2017.4.17"
charset-normalizer = ">=2,<3"
idna = ">=2.5,<4"
PySocks = {version = ">=1.5.6,<1.5.7 || >1.5.7", optional = true, markers = "extra == \"socks\""}
urllib3 = ">=1.21.1,<1.27"

[package.extras]
use_chardet_on_py3 = ["chardet (>=3.0.2,<6)"]
socks = ["PySocks (>=1.5.6,!=1.5.7)"]

[[package]]
name = "restructuredtext-lint"
version = "1.4.0"
description = "reStructuredText linter"
category = "dev"
optional = false
python-versions = "*"

[package.dependencies]
docutils = ">=0.11,<1.0"

[[package]]
name = "rsa"
version = "4.9"
description = "Pure-Python RSA implementation"
category = "main"
optional = false
python-versions = ">=3.6,<4"

[package.dependencies]
pyasn1 = ">=0.1.3"

[[package]]
name = "s3transfer"
version = "0.6.0"
description = "An Amazon S3 Transfer Manager"
category = "main"
optional = false
python-versions = ">= 3.7"

[package.dependencies]
botocore = ">=1.12.36,<2.0a.0"

[package.extras]
crt = ["botocore[crt] (>=1.20.29,<2.0a.0)"]

[[package]]
name = "send2trash"
version = "1.8.0"
description = "Send file to trash natively under Mac OS X, Windows and Linux."
category = "dev"
optional = false
python-versions = "*"

[package.extras]
nativelib = ["pyobjc-framework-cocoa", "pywin32"]
objc = ["pyobjc-framework-cocoa"]
win32 = ["pywin32"]

[[package]]
name = "six"
version = "1.16.0"
description = "Python 2 and 3 compatibility utilities"
category = "main"
optional = false
python-versions = ">=2.7, !=3.0.*, !=3.1.*, !=3.2.*"

[[package]]
name = "smmap"
version = "5.0.0"
description = "A pure Python implementation of a sliding window memory map manager"
category = "dev"
optional = false
python-versions = ">=3.6"

[[package]]
name = "sniffio"
version = "1.3.0"
description = "Sniff out which async library your code is running under"
category = "dev"
optional = false
python-versions = ">=3.7"

[[package]]
name = "snowballstemmer"
version = "2.2.0"
description = "This package provides 29 stemmers for 28 languages generated from Snowball algorithms."
category = "dev"
optional = false
python-versions = "*"

[[package]]
name = "soupsieve"
version = "2.3.2.post1"
description = "A modern CSS selector implementation for Beautiful Soup."
category = "main"
optional = false
python-versions = ">=3.6"

[[package]]
name = "sphinx"
version = "4.5.0"
description = "Python documentation generator"
category = "dev"
optional = false
python-versions = ">=3.6"

[package.dependencies]
alabaster = ">=0.7,<0.8"
babel = ">=1.3"
colorama = {version = ">=0.3.5", markers = "sys_platform == \"win32\""}
docutils = ">=0.14,<0.18"
imagesize = "*"
importlib-metadata = {version = ">=4.4", markers = "python_version < \"3.10\""}
Jinja2 = ">=2.3"
packaging = "*"
Pygments = ">=2.0"
requests = ">=2.5.0"
snowballstemmer = ">=1.1"
sphinxcontrib-applehelp = "*"
sphinxcontrib-devhelp = "*"
sphinxcontrib-htmlhelp = ">=2.0.0"
sphinxcontrib-jsmath = "*"
sphinxcontrib-qthelp = "*"
sphinxcontrib-serializinghtml = ">=1.1.5"

[package.extras]
docs = ["sphinxcontrib-websupport"]
lint = ["flake8 (>=3.5.0)", "isort", "mypy (>=0.931)", "docutils-stubs", "types-typed-ast", "types-requests"]
test = ["pytest", "pytest-cov", "html5lib", "cython", "typed-ast"]

[[package]]
name = "sphinx-basic-ng"
version = "1.0.0b1"
description = "A modern skeleton for Sphinx themes."
category = "dev"
optional = false
python-versions = ">=3.7"

[package.dependencies]
sphinx = ">=4.0"

[package.extras]
docs = ["furo", "myst-parser", "sphinx-copybutton", "sphinx-inline-tabs", "ipython"]

[[package]]
name = "sphinxcontrib-applehelp"
version = "1.0.2"
description = "sphinxcontrib-applehelp is a sphinx extension which outputs Apple help books"
category = "dev"
optional = false
python-versions = ">=3.5"

[package.extras]
lint = ["flake8", "mypy", "docutils-stubs"]
test = ["pytest"]

[[package]]
name = "sphinxcontrib-devhelp"
version = "1.0.2"
description = "sphinxcontrib-devhelp is a sphinx extension which outputs Devhelp document."
category = "dev"
optional = false
python-versions = ">=3.5"

[package.extras]
lint = ["flake8", "mypy", "docutils-stubs"]
test = ["pytest"]

[[package]]
name = "sphinxcontrib-htmlhelp"
version = "2.0.0"
description = "sphinxcontrib-htmlhelp is a sphinx extension which renders HTML help files"
category = "dev"
optional = false
python-versions = ">=3.6"

[package.extras]
lint = ["flake8", "mypy", "docutils-stubs"]
test = ["pytest", "html5lib"]

[[package]]
name = "sphinxcontrib-jsmath"
version = "1.0.1"
description = "A sphinx extension which renders display math in HTML via JavaScript"
category = "dev"
optional = false
python-versions = ">=3.5"

[package.extras]
test = ["pytest", "flake8", "mypy"]

[[package]]
name = "sphinxcontrib-qthelp"
version = "1.0.3"
description = "sphinxcontrib-qthelp is a sphinx extension which outputs QtHelp document."
category = "dev"
optional = false
python-versions = ">=3.5"

[package.extras]
lint = ["flake8", "mypy", "docutils-stubs"]
test = ["pytest"]

[[package]]
name = "sphinxcontrib-serializinghtml"
version = "1.1.5"
description = "sphinxcontrib-serializinghtml is a sphinx extension which outputs \"serialized\" HTML files (json and pickle)."
category = "dev"
optional = false
python-versions = ">=3.5"

[package.extras]
lint = ["flake8", "mypy", "docutils-stubs"]
test = ["pytest"]

[[package]]
name = "stack-data"
version = "0.5.1"
description = "Extract data from python stack frames and tracebacks for informative displays"
category = "main"
optional = false
python-versions = "*"

[package.dependencies]
asttokens = "*"
executing = "*"
pure-eval = "*"

[package.extras]
tests = ["cython", "littleutils", "pygments", "typeguard", "pytest"]

[[package]]
name = "stevedore"
version = "4.1.0"
description = "Manage dynamic plugins for Python applications"
category = "dev"
optional = false
python-versions = ">=3.8"

[package.dependencies]
pbr = ">=2.0.0,<2.1.0 || >2.1.0"

[[package]]
name = "structlog"
version = "21.5.0"
description = "Structured Logging for Python"
category = "main"
optional = false
python-versions = ">=3.6"

[package.extras]
dev = ["pre-commit", "rich", "cogapp", "tomli", "coverage", "freezegun (>=0.2.8)", "pretend", "pytest-asyncio", "pytest (>=6.0)", "simplejson", "furo", "sphinx", "sphinx-notfound-page", "sphinxcontrib-mermaid", "twisted"]
docs = ["furo", "sphinx", "sphinx-notfound-page", "sphinxcontrib-mermaid", "twisted"]
tests = ["coverage", "freezegun (>=0.2.8)", "pretend", "pytest-asyncio", "pytest (>=6.0)", "simplejson"]

[[package]]
name = "tables"
version = "3.7.0"
description = "Hierarchical datasets for Python"
category = "dev"
optional = false
python-versions = ">=3.6"

[package.dependencies]
numexpr = ">=2.6.2"
numpy = ">=1.19.0"
packaging = "*"

[package.extras]
doc = ["sphinx (>=1.1)", "sphinx-rtd-theme", "numpydoc", "ipython"]

[[package]]
name = "terminado"
version = "0.16.0"
description = "Tornado websocket backend for the Xterm.js Javascript terminal emulator library."
category = "dev"
optional = false
python-versions = ">=3.7"

[package.dependencies]
ptyprocess = {version = "*", markers = "os_name != \"nt\""}
pywinpty = {version = ">=1.1.0", markers = "os_name == \"nt\""}
tornado = ">=6.1.0"

[package.extras]
test = ["pre-commit", "pytest-timeout", "pytest (>=6.0)"]

[[package]]
name = "tinycss2"
version = "1.2.1"
description = "A tiny CSS parser"
category = "dev"
optional = false
python-versions = ">=3.7"

[package.dependencies]
webencodings = ">=0.4"

[package.extras]
test = ["flake8", "isort", "pytest"]
doc = ["sphinx-rtd-theme", "sphinx"]

[[package]]
name = "toml"
version = "0.10.2"
description = "Python Library for Tom's Obvious, Minimal Language"
category = "main"
optional = false
python-versions = ">=2.6, !=3.0.*, !=3.1.*, !=3.2.*"

[[package]]
name = "tomli"
version = "2.0.1"
description = "A lil' TOML parser"
category = "dev"
optional = false
python-versions = ">=3.7"

[[package]]
name = "tornado"
version = "6.2"
description = "Tornado is a Python web framework and asynchronous networking library, originally developed at FriendFeed."
category = "dev"
optional = false
python-versions = ">= 3.7"

[[package]]
name = "tqdm"
version = "4.64.1"
description = "Fast, Extensible Progress Meter"
category = "main"
optional = false
python-versions = "!=3.0.*,!=3.1.*,!=3.2.*,!=3.3.*,>=2.7"

[package.dependencies]
colorama = {version = "*", markers = "platform_system == \"Windows\""}

[package.extras]
dev = ["py-make (>=0.1.0)", "twine", "wheel"]
notebook = ["ipywidgets (>=6)"]
slack = ["slack-sdk"]
telegram = ["requests"]

[[package]]
name = "traitlets"
version = "5.5.0"
description = ""
category = "main"
optional = false
python-versions = ">=3.7"

[package.extras]
docs = ["myst-parser", "pydata-sphinx-theme", "sphinx"]
test = ["pre-commit", "pytest"]

[[package]]
name = "types-awscrt"
version = "0.14.7"
description = "Type annotations and code completion for awscrt"
category = "dev"
optional = false
python-versions = ">=3.7,<4.0"

[[package]]
name = "types-s3transfer"
version = "0.6.0.post4"
description = "Type annotations and code completion for s3transfer"
category = "dev"
optional = false
python-versions = ">=3.7,<4.0"

[[package]]
name = "typing-extensions"
version = "4.4.0"
description = "Backported and Experimental Type Hints for Python 3.7+"
category = "main"
optional = false
python-versions = ">=3.7"

[[package]]
name = "typing-inspect"
version = "0.8.0"
description = "Runtime inspection utilities for typing module."
category = "main"
optional = false
python-versions = "*"

[package.dependencies]
mypy-extensions = ">=0.3.0"
typing-extensions = ">=3.7.4"

[[package]]
name = "unidecode"
version = "1.3.6"
description = "ASCII transliterations of Unicode text"
category = "main"
optional = false
python-versions = ">=3.5"

[[package]]
name = "uritemplate"
version = "4.1.1"
description = "Implementation of RFC 6570 URI Templates"
category = "main"
optional = false
python-versions = ">=3.6"

[[package]]
name = "urllib3"
version = "1.26.12"
description = "HTTP library with thread-safe connection pooling, file post, and more."
category = "main"
optional = false
python-versions = ">=2.7, !=3.0.*, !=3.1.*, !=3.2.*, !=3.3.*, !=3.4.*, !=3.5.*, <4"

[package.extras]
brotli = ["brotlicffi (>=0.8.0)", "brotli (>=1.0.9)", "brotlipy (>=0.6.0)"]
secure = ["pyOpenSSL (>=0.14)", "cryptography (>=1.3.4)", "idna (>=2.0.0)", "certifi", "urllib3-secure-extra", "ipaddress"]
socks = ["PySocks (>=1.5.6,!=1.5.7,<2.0)"]

[[package]]
name = "watchdog"
version = "2.1.9"
description = "Filesystem events monitoring"
category = "dev"
optional = false
python-versions = ">=3.6"

[package.extras]
watchmedo = ["PyYAML (>=3.10)"]

[[package]]
name = "wcwidth"
version = "0.2.5"
description = "Measures the displayed width of unicode strings in a terminal"
category = "main"
optional = false
python-versions = "*"

[[package]]
name = "webencodings"
version = "0.5.1"
description = "Character encoding aliases for legacy web content"
category = "dev"
optional = false
python-versions = "*"

[[package]]
name = "websocket-client"
version = "1.4.1"
description = "WebSocket client for Python with low level API options"
category = "dev"
optional = false
python-versions = ">=3.7"

[package.extras]
test = ["websockets"]
optional = ["wsaccel", "python-socks"]
docs = ["sphinx-rtd-theme (>=0.5)", "Sphinx (>=3.4)"]

[[package]]
name = "widgetsnbextension"
version = "4.0.3"
description = "Jupyter interactive widgets for Jupyter Notebook"
category = "dev"
optional = false
python-versions = ">=3.7"

[[package]]
name = "zipp"
version = "3.9.0"
description = "Backport of pathlib-compatible object wrapper for zip files"
category = "dev"
optional = false
python-versions = ">=3.7"

[package.extras]
docs = ["sphinx (>=3.5)", "jaraco.packaging (>=9)", "rst.linker (>=1.9)", "furo", "jaraco.tidelift (>=1.4)"]
testing = ["pytest (>=6)", "pytest-checkdocs (>=2.4)", "pytest-flake8", "flake8 (<5)", "pytest-cov", "pytest-enabler (>=1.3)", "jaraco.itertools", "func-timeout", "jaraco.functools", "more-itertools", "pytest-black (>=0.3.7)", "pytest-mypy (>=0.9.1)"]

[metadata]
lock-version = "1.1"
python-versions = "^3.8"
<<<<<<< HEAD
content-hash = "53266cbfd768fb4a71f4c51df7494c76c19c33b198cc07513ea0699698fde095"
=======
content-hash = "41a30e4b67650f5bbd0a7e371d12eb027d27da49956d6819b583085b384a8807"
>>>>>>> 1487e83b

[metadata.files]
alabaster = [
    {file = "alabaster-0.7.12-py2.py3-none-any.whl", hash = "sha256:446438bdcca0e05bd45ea2de1668c1d9b032e1a9154c2c259092d77031ddd359"},
    {file = "alabaster-0.7.12.tar.gz", hash = "sha256:a661d72d58e6ea8a57f7a86e37d86716863ee5e92788398526d58b26a4e4dc02"},
]
anyio = []
appnope = [
    {file = "appnope-0.1.3-py2.py3-none-any.whl", hash = "sha256:265a455292d0bd8a72453494fa24df5a11eb18373a60c7c0430889f22548605e"},
    {file = "appnope-0.1.3.tar.gz", hash = "sha256:02bd91c4de869fbb1e1c50aafc4098827a7a54ab2f39d9dcba6c9547ed920e24"},
]
argon2-cffi = [
    {file = "argon2-cffi-21.3.0.tar.gz", hash = "sha256:d384164d944190a7dd7ef22c6aa3ff197da12962bd04b17f64d4e93d934dba5b"},
    {file = "argon2_cffi-21.3.0-py3-none-any.whl", hash = "sha256:8c976986f2c5c0e5000919e6de187906cfd81fb1c72bf9d88c01177e77da7f80"},
]
argon2-cffi-bindings = [
    {file = "argon2-cffi-bindings-21.2.0.tar.gz", hash = "sha256:bb89ceffa6c791807d1305ceb77dbfacc5aa499891d2c55661c6459651fc39e3"},
    {file = "argon2_cffi_bindings-21.2.0-cp36-abi3-macosx_10_9_x86_64.whl", hash = "sha256:ccb949252cb2ab3a08c02024acb77cfb179492d5701c7cbdbfd776124d4d2367"},
    {file = "argon2_cffi_bindings-21.2.0-cp36-abi3-manylinux_2_17_aarch64.manylinux2014_aarch64.whl", hash = "sha256:9524464572e12979364b7d600abf96181d3541da11e23ddf565a32e70bd4dc0d"},
    {file = "argon2_cffi_bindings-21.2.0-cp36-abi3-manylinux_2_17_x86_64.manylinux2014_x86_64.whl", hash = "sha256:b746dba803a79238e925d9046a63aa26bf86ab2a2fe74ce6b009a1c3f5c8f2ae"},
    {file = "argon2_cffi_bindings-21.2.0-cp36-abi3-manylinux_2_5_i686.manylinux1_i686.manylinux_2_17_i686.manylinux2014_i686.whl", hash = "sha256:58ed19212051f49a523abb1dbe954337dc82d947fb6e5a0da60f7c8471a8476c"},
    {file = "argon2_cffi_bindings-21.2.0-cp36-abi3-musllinux_1_1_aarch64.whl", hash = "sha256:bd46088725ef7f58b5a1ef7ca06647ebaf0eb4baff7d1d0d177c6cc8744abd86"},
    {file = "argon2_cffi_bindings-21.2.0-cp36-abi3-musllinux_1_1_i686.whl", hash = "sha256:8cd69c07dd875537a824deec19f978e0f2078fdda07fd5c42ac29668dda5f40f"},
    {file = "argon2_cffi_bindings-21.2.0-cp36-abi3-musllinux_1_1_x86_64.whl", hash = "sha256:f1152ac548bd5b8bcecfb0b0371f082037e47128653df2e8ba6e914d384f3c3e"},
    {file = "argon2_cffi_bindings-21.2.0-cp36-abi3-win32.whl", hash = "sha256:603ca0aba86b1349b147cab91ae970c63118a0f30444d4bc80355937c950c082"},
    {file = "argon2_cffi_bindings-21.2.0-cp36-abi3-win_amd64.whl", hash = "sha256:b2ef1c30440dbbcba7a5dc3e319408b59676e2e039e2ae11a8775ecf482b192f"},
    {file = "argon2_cffi_bindings-21.2.0-cp38-abi3-macosx_10_9_universal2.whl", hash = "sha256:e415e3f62c8d124ee16018e491a009937f8cf7ebf5eb430ffc5de21b900dad93"},
    {file = "argon2_cffi_bindings-21.2.0-pp37-pypy37_pp73-macosx_10_9_x86_64.whl", hash = "sha256:3e385d1c39c520c08b53d63300c3ecc28622f076f4c2b0e6d7e796e9f6502194"},
    {file = "argon2_cffi_bindings-21.2.0-pp37-pypy37_pp73-manylinux_2_17_aarch64.manylinux2014_aarch64.whl", hash = "sha256:2c3e3cc67fdb7d82c4718f19b4e7a87123caf8a93fde7e23cf66ac0337d3cb3f"},
    {file = "argon2_cffi_bindings-21.2.0-pp37-pypy37_pp73-manylinux_2_17_x86_64.manylinux2014_x86_64.whl", hash = "sha256:6a22ad9800121b71099d0fb0a65323810a15f2e292f2ba450810a7316e128ee5"},
    {file = "argon2_cffi_bindings-21.2.0-pp37-pypy37_pp73-manylinux_2_5_i686.manylinux1_i686.manylinux_2_17_i686.manylinux2014_i686.whl", hash = "sha256:f9f8b450ed0547e3d473fdc8612083fd08dd2120d6ac8f73828df9b7d45bb351"},
    {file = "argon2_cffi_bindings-21.2.0-pp37-pypy37_pp73-win_amd64.whl", hash = "sha256:93f9bf70084f97245ba10ee36575f0c3f1e7d7724d67d8e5b08e61787c320ed7"},
    {file = "argon2_cffi_bindings-21.2.0-pp38-pypy38_pp73-macosx_10_9_x86_64.whl", hash = "sha256:3b9ef65804859d335dc6b31582cad2c5166f0c3e7975f324d9ffaa34ee7e6583"},
    {file = "argon2_cffi_bindings-21.2.0-pp38-pypy38_pp73-manylinux_2_17_aarch64.manylinux2014_aarch64.whl", hash = "sha256:d4966ef5848d820776f5f562a7d45fdd70c2f330c961d0d745b784034bd9f48d"},
    {file = "argon2_cffi_bindings-21.2.0-pp38-pypy38_pp73-manylinux_2_17_x86_64.manylinux2014_x86_64.whl", hash = "sha256:20ef543a89dee4db46a1a6e206cd015360e5a75822f76df533845c3cbaf72670"},
    {file = "argon2_cffi_bindings-21.2.0-pp38-pypy38_pp73-manylinux_2_5_i686.manylinux1_i686.manylinux_2_17_i686.manylinux2014_i686.whl", hash = "sha256:ed2937d286e2ad0cc79a7087d3c272832865f779430e0cc2b4f3718d3159b0cb"},
    {file = "argon2_cffi_bindings-21.2.0-pp38-pypy38_pp73-win_amd64.whl", hash = "sha256:5e00316dabdaea0b2dd82d141cc66889ced0cdcbfa599e8b471cf22c620c329a"},
]
asttokens = []
atomicwrites = []
attrs = []
babel = [
    {file = "Babel-2.10.3-py3-none-any.whl", hash = "sha256:ff56f4892c1c4bf0d814575ea23471c230d544203c7748e8c68f0089478d48eb"},
    {file = "Babel-2.10.3.tar.gz", hash = "sha256:7614553711ee97490f732126dc077f8d0ae084ebc6a96e23db1482afabdb2c51"},
]
backcall = [
    {file = "backcall-0.2.0-py2.py3-none-any.whl", hash = "sha256:fbbce6a29f263178a1f7915c1940bde0ec2b2a967566fe1c65c1dfb7422bd255"},
    {file = "backcall-0.2.0.tar.gz", hash = "sha256:5cbdbf27be5e7cfadb448baf0aa95508f91f2bbc6c6437cd9cd06e2a4c215e1e"},
]
bandit = [
    {file = "bandit-1.7.4-py3-none-any.whl", hash = "sha256:412d3f259dab4077d0e7f0c11f50f650cc7d10db905d98f6520a95a18049658a"},
    {file = "bandit-1.7.4.tar.gz", hash = "sha256:2d63a8c573417bae338962d4b9b06fbc6080f74ecd955a092849e1e65c717bd2"},
]
beautifulsoup4 = [
    {file = "beautifulsoup4-4.11.1-py3-none-any.whl", hash = "sha256:58d5c3d29f5a36ffeb94f02f0d786cd53014cf9b3b3951d42e0080d8a9498d30"},
    {file = "beautifulsoup4-4.11.1.tar.gz", hash = "sha256:ad9aa55b65ef2808eb405f46cf74df7fcb7044d5cbc26487f96eb2ef2e436693"},
]
black = []
bleach = []
boto3 = []
boto3-stubs = []
botocore = []
botocore-stubs = []
bump2version = [
    {file = "bump2version-1.0.1-py2.py3-none-any.whl", hash = "sha256:37f927ea17cde7ae2d7baf832f8e80ce3777624554a653006c9144f8017fe410"},
    {file = "bump2version-1.0.1.tar.gz", hash = "sha256:762cb2bfad61f4ec8e2bdf452c7c267416f8c70dd9ecb1653fd0bbb01fa936e6"},
]
bumpversion = [
    {file = "bumpversion-0.6.0-py2.py3-none-any.whl", hash = "sha256:4eb3267a38194d09f048a2179980bb4803701969bff2c85fa8f6d1ce050be15e"},
    {file = "bumpversion-0.6.0.tar.gz", hash = "sha256:4ba55e4080d373f80177b4dabef146c07ce73c7d1377aabf9d3c3ae1f94584a6"},
]
cachetools = []
certifi = []
cffi = []
charset-normalizer = []
click = [
    {file = "click-8.1.3-py3-none-any.whl", hash = "sha256:bb4d8133cb15a609f44e8213d9b391b0809795062913b383c62be0ee95b1db48"},
    {file = "click-8.1.3.tar.gz", hash = "sha256:7682dc8afb30297001674575ea00d1814d808d6a36af415a82bd481d37ba7b8e"},
]
colorama = [
    {file = "colorama-0.4.5-py2.py3-none-any.whl", hash = "sha256:854bf444933e37f5824ae7bfc1e98d5bce2ebe4160d46b5edf346a89358e99da"},
    {file = "colorama-0.4.5.tar.gz", hash = "sha256:e6c6b4334fc50988a639d9b98aa429a0b57da6e17b9a44f0451f930b6967b7a4"},
]
coverage = []
dataclasses-json = [
    {file = "dataclasses-json-0.5.7.tar.gz", hash = "sha256:c2c11bc8214fbf709ffc369d11446ff6945254a7f09128154a7620613d8fda90"},
    {file = "dataclasses_json-0.5.7-py3-none-any.whl", hash = "sha256:bc285b5f892094c3a53d558858a88553dd6a61a11ab1a8128a0e554385dcc5dd"},
]
debugpy = []
decorator = [
    {file = "decorator-5.1.1-py3-none-any.whl", hash = "sha256:b8c3f85900b9dc423225913c5aace94729fe1fa9763b38939a95226f02d37186"},
    {file = "decorator-5.1.1.tar.gz", hash = "sha256:637996211036b6385ef91435e4fae22989472f9d571faba8927ba8253acbc330"},
]
defusedxml = [
    {file = "defusedxml-0.7.1-py2.py3-none-any.whl", hash = "sha256:a352e7e428770286cc899e2542b6cdaedb2b4953ff269a210103ec58f6198a61"},
    {file = "defusedxml-0.7.1.tar.gz", hash = "sha256:1bb3032db185915b62d7c6209c5a8792be6a32ab2fedacc84e01b52c51aa3e69"},
]
docutils = [
    {file = "docutils-0.17.1-py2.py3-none-any.whl", hash = "sha256:cf316c8370a737a022b72b56874f6602acf974a37a9fba42ec2876387549fc61"},
    {file = "docutils-0.17.1.tar.gz", hash = "sha256:686577d2e4c32380bb50cbb22f575ed742d58168cee37e99117a854bcd88f125"},
]
entrypoints = [
    {file = "entrypoints-0.4-py3-none-any.whl", hash = "sha256:f174b5ff827504fd3cd97cc3f8649f3693f51538c7e4bdf3ef002c8429d42f9f"},
    {file = "entrypoints-0.4.tar.gz", hash = "sha256:b706eddaa9218a19ebcd67b56818f05bb27589b1ca9e8d797b74affad4ccacd4"},
]
et-xmlfile = [
    {file = "et_xmlfile-1.1.0-py3-none-any.whl", hash = "sha256:a2ba85d1d6a74ef63837eed693bcb89c3f752169b0e3e7ae5b16ca5e1b3deada"},
    {file = "et_xmlfile-1.1.0.tar.gz", hash = "sha256:8eb9e2bc2f8c97e37a2dc85a09ecdcdec9d8a396530a6d5a33b30b9a92da0c5c"},
]
executing = []
fastjsonschema = []
filelock = []
flake8 = [
    {file = "flake8-3.9.2-py2.py3-none-any.whl", hash = "sha256:bf8fd333346d844f616e8d47905ef3a3384edae6b4e9beb0c5101e25e3110907"},
    {file = "flake8-3.9.2.tar.gz", hash = "sha256:07528381786f2a6237b061f6e96610a4167b226cb926e2aa2b6b1d78057c576b"},
]
flake8-bandit = [
    {file = "flake8_bandit-3.0.0-py2.py3-none-any.whl", hash = "sha256:61b617f4f7cdaa0e2b1e6bf7b68afb2b619a227bb3e3ae00dd36c213bd17900a"},
    {file = "flake8_bandit-3.0.0.tar.gz", hash = "sha256:54d19427e6a8d50322a7b02e1841c0a7c22d856975f3459803320e0e18e2d6a1"},
]
flake8-bugbear = []
flake8-builtins = [
    {file = "flake8-builtins-1.5.3.tar.gz", hash = "sha256:09998853b2405e98e61d2ff3027c47033adbdc17f9fe44ca58443d876eb00f3b"},
    {file = "flake8_builtins-1.5.3-py2.py3-none-any.whl", hash = "sha256:7706babee43879320376861897e5d1468e396a40b8918ed7bccf70e5f90b8687"},
]
flake8-docstrings = [
    {file = "flake8-docstrings-1.6.0.tar.gz", hash = "sha256:9fe7c6a306064af8e62a055c2f61e9eb1da55f84bb39caef2b84ce53708ac34b"},
    {file = "flake8_docstrings-1.6.0-py2.py3-none-any.whl", hash = "sha256:99cac583d6c7e32dd28bbfbef120a7c0d1b6dde4adb5a9fd441c4227a6534bde"},
]
flake8-html = [
    {file = "flake8-html-0.4.2.tar.gz", hash = "sha256:6d3f2cbae8a0092d922ca5acf88f971d85a2bd69723d0dceba65e57bcaa0adba"},
    {file = "flake8_html-0.4.2-py2.py3-none-any.whl", hash = "sha256:5db0439169987509690ef8c90efb00346009bcc5cffb8b94fe0ad30cd655b88c"},
]
flake8-polyfill = [
    {file = "flake8-polyfill-1.0.2.tar.gz", hash = "sha256:e44b087597f6da52ec6393a709e7108b2905317d0c0b744cdca6208e670d8eda"},
    {file = "flake8_polyfill-1.0.2-py2.py3-none-any.whl", hash = "sha256:12be6a34ee3ab795b19ca73505e7b55826d5f6ad7230d31b18e106400169b9e9"},
]
flake8-rst-docstrings = []
flake8-type-annotations = [
    {file = "flake8-type-annotations-0.1.0.tar.gz", hash = "sha256:88775455792ad7bbd63a71bc94e8a077deb5608eacb5add7e5a7a648c7636426"},
    {file = "flake8_type_annotations-0.1.0-py3-none-any.whl", hash = "sha256:de64de5efef3277d7b6012e8618c37d35b21465fb16292e46e6eec5b87e47a8c"},
]
furo = []
gdown = []
gitdb = [
    {file = "gitdb-4.0.9-py3-none-any.whl", hash = "sha256:8033ad4e853066ba6ca92050b9df2f89301b8fc8bf7e9324d412a63f8bf1a8fd"},
    {file = "gitdb-4.0.9.tar.gz", hash = "sha256:bac2fd45c0a1c9cf619e63a90d62bdc63892ef92387424b855792a6cabe789aa"},
]
gitpython = []
google-api-core = []
google-api-python-client = []
google-auth = []
google-auth-httplib2 = []
googleapis-common-protos = []
gsheets = []
httplib2 = []
idna = []
imagesize = []
importlib-metadata = []
iniconfig = [
    {file = "iniconfig-1.1.1-py2.py3-none-any.whl", hash = "sha256:011e24c64b7f47f6ebd835bb12a743f2fbe9a26d4cecaa7f53bc4f35ee9da8b3"},
    {file = "iniconfig-1.1.1.tar.gz", hash = "sha256:bc3af051d7d14b2ee5ef9969666def0cd1a000e121eaea580d4a313df4b37f32"},
]
ipdb = [
    {file = "ipdb-0.13.9.tar.gz", hash = "sha256:951bd9a64731c444fd907a5ce268543020086a697f6be08f7cc2c9a752a278c5"},
]
ipykernel = []
ipython = []
ipython-genutils = [
    {file = "ipython_genutils-0.2.0-py2.py3-none-any.whl", hash = "sha256:72dd37233799e619666c9f639a9da83c34013a73e8bbc79a7a6348d93c61fab8"},
    {file = "ipython_genutils-0.2.0.tar.gz", hash = "sha256:eb2e116e75ecef9d4d228fdc66af54269afa26ab4463042e33785b887c628ba8"},
]
ipywidgets = []
jedi = [
    {file = "jedi-0.18.1-py2.py3-none-any.whl", hash = "sha256:637c9635fcf47945ceb91cd7f320234a7be540ded6f3e99a50cb6febdfd1ba8d"},
    {file = "jedi-0.18.1.tar.gz", hash = "sha256:74137626a64a99c8eb6ae5832d99b3bdd7d29a3850fe2aa80a4126b2a7d949ab"},
]
jinja2 = [
    {file = "Jinja2-3.1.2-py3-none-any.whl", hash = "sha256:6088930bfe239f0e6710546ab9c19c9ef35e29792895fed6e6e31a023a182a61"},
    {file = "Jinja2-3.1.2.tar.gz", hash = "sha256:31351a702a408a9e7595a8fc6150fc3f43bb6bf7e319770cbc0db9df9437e852"},
]
jmespath = [
    {file = "jmespath-1.0.1-py3-none-any.whl", hash = "sha256:02e2e4cc71b5bcab88332eebf907519190dd9e6e82107fa7f83b1003a6252980"},
    {file = "jmespath-1.0.1.tar.gz", hash = "sha256:90261b206d6defd58fdd5e85f478bf633a2901798906be2ad389150c5c60edbe"},
]
json5 = []
jsonschema = [
    {file = "jsonschema-3.2.0-py2.py3-none-any.whl", hash = "sha256:4e5b3cf8216f577bee9ce139cbe72eca3ea4f292ec60928ff24758ce626cd163"},
    {file = "jsonschema-3.2.0.tar.gz", hash = "sha256:c8a85b28d377cc7737e46e2d9f2b4f44ee3c0e1deac6bf46ddefc7187d30797a"},
]
jupyter = [
    {file = "jupyter-1.0.0-py2.py3-none-any.whl", hash = "sha256:5b290f93b98ffbc21c0c7e749f054b3267782166d72fa5e3ed1ed4eaf34a2b78"},
    {file = "jupyter-1.0.0.tar.gz", hash = "sha256:d9dc4b3318f310e34c82951ea5d6683f67bed7def4b259fafbfe4f1beb1d8e5f"},
    {file = "jupyter-1.0.0.zip", hash = "sha256:3e1f86076bbb7c8c207829390305a2b1fe836d471ed54be66a3b8c41e7f46cc7"},
]
jupyter-client = []
jupyter-console = []
jupyter-core = []
jupyter-server = []
jupyterlab = []
jupyterlab-pygments = []
jupyterlab-server = []
jupyterlab-widgets = []
lxml = []
markupsafe = [
    {file = "MarkupSafe-2.1.1-cp310-cp310-macosx_10_9_universal2.whl", hash = "sha256:86b1f75c4e7c2ac2ccdaec2b9022845dbb81880ca318bb7a0a01fbf7813e3812"},
    {file = "MarkupSafe-2.1.1-cp310-cp310-macosx_10_9_x86_64.whl", hash = "sha256:f121a1420d4e173a5d96e47e9a0c0dcff965afdf1626d28de1460815f7c4ee7a"},
    {file = "MarkupSafe-2.1.1-cp310-cp310-manylinux_2_17_aarch64.manylinux2014_aarch64.whl", hash = "sha256:a49907dd8420c5685cfa064a1335b6754b74541bbb3706c259c02ed65b644b3e"},
    {file = "MarkupSafe-2.1.1-cp310-cp310-manylinux_2_17_x86_64.manylinux2014_x86_64.whl", hash = "sha256:10c1bfff05d95783da83491be968e8fe789263689c02724e0c691933c52994f5"},
    {file = "MarkupSafe-2.1.1-cp310-cp310-manylinux_2_5_i686.manylinux1_i686.manylinux_2_17_i686.manylinux2014_i686.whl", hash = "sha256:b7bd98b796e2b6553da7225aeb61f447f80a1ca64f41d83612e6139ca5213aa4"},
    {file = "MarkupSafe-2.1.1-cp310-cp310-musllinux_1_1_aarch64.whl", hash = "sha256:b09bf97215625a311f669476f44b8b318b075847b49316d3e28c08e41a7a573f"},
    {file = "MarkupSafe-2.1.1-cp310-cp310-musllinux_1_1_i686.whl", hash = "sha256:694deca8d702d5db21ec83983ce0bb4b26a578e71fbdbd4fdcd387daa90e4d5e"},
    {file = "MarkupSafe-2.1.1-cp310-cp310-musllinux_1_1_x86_64.whl", hash = "sha256:efc1913fd2ca4f334418481c7e595c00aad186563bbc1ec76067848c7ca0a933"},
    {file = "MarkupSafe-2.1.1-cp310-cp310-win32.whl", hash = "sha256:4a33dea2b688b3190ee12bd7cfa29d39c9ed176bda40bfa11099a3ce5d3a7ac6"},
    {file = "MarkupSafe-2.1.1-cp310-cp310-win_amd64.whl", hash = "sha256:dda30ba7e87fbbb7eab1ec9f58678558fd9a6b8b853530e176eabd064da81417"},
    {file = "MarkupSafe-2.1.1-cp37-cp37m-macosx_10_9_x86_64.whl", hash = "sha256:671cd1187ed5e62818414afe79ed29da836dde67166a9fac6d435873c44fdd02"},
    {file = "MarkupSafe-2.1.1-cp37-cp37m-manylinux_2_17_aarch64.manylinux2014_aarch64.whl", hash = "sha256:3799351e2336dc91ea70b034983ee71cf2f9533cdff7c14c90ea126bfd95d65a"},
    {file = "MarkupSafe-2.1.1-cp37-cp37m-manylinux_2_17_x86_64.manylinux2014_x86_64.whl", hash = "sha256:e72591e9ecd94d7feb70c1cbd7be7b3ebea3f548870aa91e2732960fa4d57a37"},
    {file = "MarkupSafe-2.1.1-cp37-cp37m-manylinux_2_5_i686.manylinux1_i686.manylinux_2_17_i686.manylinux2014_i686.whl", hash = "sha256:6fbf47b5d3728c6aea2abb0589b5d30459e369baa772e0f37a0320185e87c980"},
    {file = "MarkupSafe-2.1.1-cp37-cp37m-musllinux_1_1_aarch64.whl", hash = "sha256:d5ee4f386140395a2c818d149221149c54849dfcfcb9f1debfe07a8b8bd63f9a"},
    {file = "MarkupSafe-2.1.1-cp37-cp37m-musllinux_1_1_i686.whl", hash = "sha256:bcb3ed405ed3222f9904899563d6fc492ff75cce56cba05e32eff40e6acbeaa3"},
    {file = "MarkupSafe-2.1.1-cp37-cp37m-musllinux_1_1_x86_64.whl", hash = "sha256:e1c0b87e09fa55a220f058d1d49d3fb8df88fbfab58558f1198e08c1e1de842a"},
    {file = "MarkupSafe-2.1.1-cp37-cp37m-win32.whl", hash = "sha256:8dc1c72a69aa7e082593c4a203dcf94ddb74bb5c8a731e4e1eb68d031e8498ff"},
    {file = "MarkupSafe-2.1.1-cp37-cp37m-win_amd64.whl", hash = "sha256:97a68e6ada378df82bc9f16b800ab77cbf4b2fada0081794318520138c088e4a"},
    {file = "MarkupSafe-2.1.1-cp38-cp38-macosx_10_9_universal2.whl", hash = "sha256:e8c843bbcda3a2f1e3c2ab25913c80a3c5376cd00c6e8c4a86a89a28c8dc5452"},
    {file = "MarkupSafe-2.1.1-cp38-cp38-macosx_10_9_x86_64.whl", hash = "sha256:0212a68688482dc52b2d45013df70d169f542b7394fc744c02a57374a4207003"},
    {file = "MarkupSafe-2.1.1-cp38-cp38-manylinux_2_17_aarch64.manylinux2014_aarch64.whl", hash = "sha256:8e576a51ad59e4bfaac456023a78f6b5e6e7651dcd383bcc3e18d06f9b55d6d1"},
    {file = "MarkupSafe-2.1.1-cp38-cp38-manylinux_2_17_x86_64.manylinux2014_x86_64.whl", hash = "sha256:4b9fe39a2ccc108a4accc2676e77da025ce383c108593d65cc909add5c3bd601"},
    {file = "MarkupSafe-2.1.1-cp38-cp38-manylinux_2_5_i686.manylinux1_i686.manylinux_2_17_i686.manylinux2014_i686.whl", hash = "sha256:96e37a3dc86e80bf81758c152fe66dbf60ed5eca3d26305edf01892257049925"},
    {file = "MarkupSafe-2.1.1-cp38-cp38-musllinux_1_1_aarch64.whl", hash = "sha256:6d0072fea50feec76a4c418096652f2c3238eaa014b2f94aeb1d56a66b41403f"},
    {file = "MarkupSafe-2.1.1-cp38-cp38-musllinux_1_1_i686.whl", hash = "sha256:089cf3dbf0cd6c100f02945abeb18484bd1ee57a079aefd52cffd17fba910b88"},
    {file = "MarkupSafe-2.1.1-cp38-cp38-musllinux_1_1_x86_64.whl", hash = "sha256:6a074d34ee7a5ce3effbc526b7083ec9731bb3cbf921bbe1d3005d4d2bdb3a63"},
    {file = "MarkupSafe-2.1.1-cp38-cp38-win32.whl", hash = "sha256:421be9fbf0ffe9ffd7a378aafebbf6f4602d564d34be190fc19a193232fd12b1"},
    {file = "MarkupSafe-2.1.1-cp38-cp38-win_amd64.whl", hash = "sha256:fc7b548b17d238737688817ab67deebb30e8073c95749d55538ed473130ec0c7"},
    {file = "MarkupSafe-2.1.1-cp39-cp39-macosx_10_9_universal2.whl", hash = "sha256:e04e26803c9c3851c931eac40c695602c6295b8d432cbe78609649ad9bd2da8a"},
    {file = "MarkupSafe-2.1.1-cp39-cp39-macosx_10_9_x86_64.whl", hash = "sha256:b87db4360013327109564f0e591bd2a3b318547bcef31b468a92ee504d07ae4f"},
    {file = "MarkupSafe-2.1.1-cp39-cp39-manylinux_2_17_aarch64.manylinux2014_aarch64.whl", hash = "sha256:99a2a507ed3ac881b975a2976d59f38c19386d128e7a9a18b7df6fff1fd4c1d6"},
    {file = "MarkupSafe-2.1.1-cp39-cp39-manylinux_2_17_x86_64.manylinux2014_x86_64.whl", hash = "sha256:56442863ed2b06d19c37f94d999035e15ee982988920e12a5b4ba29b62ad1f77"},
    {file = "MarkupSafe-2.1.1-cp39-cp39-manylinux_2_5_i686.manylinux1_i686.manylinux_2_17_i686.manylinux2014_i686.whl", hash = "sha256:3ce11ee3f23f79dbd06fb3d63e2f6af7b12db1d46932fe7bd8afa259a5996603"},
    {file = "MarkupSafe-2.1.1-cp39-cp39-musllinux_1_1_aarch64.whl", hash = "sha256:33b74d289bd2f5e527beadcaa3f401e0df0a89927c1559c8566c066fa4248ab7"},
    {file = "MarkupSafe-2.1.1-cp39-cp39-musllinux_1_1_i686.whl", hash = "sha256:43093fb83d8343aac0b1baa75516da6092f58f41200907ef92448ecab8825135"},
    {file = "MarkupSafe-2.1.1-cp39-cp39-musllinux_1_1_x86_64.whl", hash = "sha256:8e3dcf21f367459434c18e71b2a9532d96547aef8a871872a5bd69a715c15f96"},
    {file = "MarkupSafe-2.1.1-cp39-cp39-win32.whl", hash = "sha256:d4306c36ca495956b6d568d276ac11fdd9c30a36f1b6eb928070dc5360b22e1c"},
    {file = "MarkupSafe-2.1.1-cp39-cp39-win_amd64.whl", hash = "sha256:46d00d6cfecdde84d40e572d63735ef81423ad31184100411e6e3388d405e247"},
    {file = "MarkupSafe-2.1.1.tar.gz", hash = "sha256:7f91197cc9e48f989d12e4e6fbc46495c446636dfc81b9ccf50bb0ec74b91d4b"},
]
marshmallow = []
marshmallow-enum = [
    {file = "marshmallow-enum-1.5.1.tar.gz", hash = "sha256:38e697e11f45a8e64b4a1e664000897c659b60aa57bfa18d44e226a9920b6e58"},
    {file = "marshmallow_enum-1.5.1-py2.py3-none-any.whl", hash = "sha256:57161ab3dbfde4f57adeb12090f39592e992b9c86d206d02f6bd03ebec60f072"},
]
matplotlib-inline = []
mccabe = [
    {file = "mccabe-0.6.1-py2.py3-none-any.whl", hash = "sha256:ab8a6258860da4b6677da4bd2fe5dc2c659cff31b3ee4f7f5d64e79735b80d42"},
    {file = "mccabe-0.6.1.tar.gz", hash = "sha256:dd8d182285a0fe56bace7f45b5e7d1a6ebcbf524e8f3bd87eb0f125271b8831f"},
]
mistune = []
mypy = []
mypy-boto3-s3 = []
mypy-extensions = [
    {file = "mypy_extensions-0.4.3-py2.py3-none-any.whl", hash = "sha256:090fedd75945a69ae91ce1303b5824f428daf5a028d2f6ab8a299250a846f15d"},
    {file = "mypy_extensions-0.4.3.tar.gz", hash = "sha256:2d82818f5bb3e369420cb3c4060a7970edba416647068eb4c5343488a6c604a8"},
]
nbclassic = []
nbclient = []
nbconvert = []
nbformat = []
nest-asyncio = []
notebook = []
notebook-shim = []
numexpr = []
numpy = []
<<<<<<< HEAD
openpyxl = []
=======
oauth2client = []
>>>>>>> 1487e83b
owid-catalog = []
packaging = [
    {file = "packaging-21.3-py3-none-any.whl", hash = "sha256:ef103e05f519cdc783ae24ea4e2e0f508a9c99b2d4969652eed6a2e1ea5bd522"},
    {file = "packaging-21.3.tar.gz", hash = "sha256:dd47c42927d89ab911e606518907cc2d3a1f38bbd026385970643f9c5b8ecfeb"},
]
pandas = []
pandas-stubs = [
    {file = "pandas-stubs-1.2.0.62.tar.gz", hash = "sha256:89c022dad41d28e26a1290eb1585db1042ccb09e6951220bb5c9146e2f795147"},
    {file = "pandas_stubs-1.2.0.62-py3-none-any.whl", hash = "sha256:32a9e04582173104d42c090135efacc64d70e08c003405455b7dfb1540bd7e6c"},
]
pandocfilters = [
    {file = "pandocfilters-1.5.0-py2.py3-none-any.whl", hash = "sha256:33aae3f25fd1a026079f5d27bdd52496f0e0803b3469282162bafdcbdf6ef14f"},
    {file = "pandocfilters-1.5.0.tar.gz", hash = "sha256:0b679503337d233b4339a817bfc8c50064e2eff681314376a47cb582305a7a38"},
]
parso = [
    {file = "parso-0.8.3-py2.py3-none-any.whl", hash = "sha256:c001d4636cd3aecdaf33cbb40aebb59b094be2a74c556778ef5576c175e19e75"},
    {file = "parso-0.8.3.tar.gz", hash = "sha256:8c07be290bb59f03588915921e29e8a50002acaf2cdc5fa0e0114f91709fafa0"},
]
pathspec = []
pbr = []
pexpect = [
    {file = "pexpect-4.8.0-py2.py3-none-any.whl", hash = "sha256:0b48a55dcb3c05f3329815901ea4fc1537514d6ba867a152b581d69ae3710937"},
    {file = "pexpect-4.8.0.tar.gz", hash = "sha256:fc65a43959d153d0114afe13997d439c22823a27cefceb5ff35c2178c6784c0c"},
]
pickleshare = [
    {file = "pickleshare-0.7.5-py2.py3-none-any.whl", hash = "sha256:9649af414d74d4df115d5d718f82acb59c9d418196b7b4290ed47a12ce62df56"},
    {file = "pickleshare-0.7.5.tar.gz", hash = "sha256:87683d47965c1da65cdacaf31c8441d12b8044cdec9aca500cd78fc2c683afca"},
]
platformdirs = [
    {file = "platformdirs-2.5.2-py3-none-any.whl", hash = "sha256:027d8e83a2d7de06bbac4e5ef7e023c02b863d7ea5d079477e722bb41ab25788"},
    {file = "platformdirs-2.5.2.tar.gz", hash = "sha256:58c8abb07dcb441e6ee4b11d8df0ac856038f944ab98b7be6b27b2a3c7feef19"},
]
pluggy = [
    {file = "pluggy-1.0.0-py2.py3-none-any.whl", hash = "sha256:74134bbf457f031a36d68416e1509f34bd5ccc019f0bcc952c7b909d06b37bd3"},
    {file = "pluggy-1.0.0.tar.gz", hash = "sha256:4224373bacce55f955a878bf9cfa763c1e360858e330072059e10bad68531159"},
]
prometheus-client = []
prompt-toolkit = []
protobuf = []
psutil = []
ptyprocess = [
    {file = "ptyprocess-0.7.0-py2.py3-none-any.whl", hash = "sha256:4b41f3967fce3af57cc7e94b888626c18bf37a083e3651ca8feeb66d492fef35"},
    {file = "ptyprocess-0.7.0.tar.gz", hash = "sha256:5c5d0a3b48ceee0b48485e0c26037c0acd7d29765ca3fbb5cb3831d347423220"},
]
pure-eval = [
    {file = "pure_eval-0.2.2-py3-none-any.whl", hash = "sha256:01eaab343580944bc56080ebe0a674b39ec44a945e6d09ba7db3cb8cec289350"},
    {file = "pure_eval-0.2.2.tar.gz", hash = "sha256:2b45320af6dfaa1750f543d714b6d1c520a1688dec6fd24d339063ce0aaa9ac3"},
]
py = [
    {file = "py-1.11.0-py2.py3-none-any.whl", hash = "sha256:607c53218732647dff4acdfcd50cb62615cedf612e72d1724fb1a0cc6405b378"},
    {file = "py-1.11.0.tar.gz", hash = "sha256:51c75c4126074b472f746a24399ad32f6053d1b34b68d2fa41e558e6f4a98719"},
]
pyarrow = [
    {file = "pyarrow-7.0.0-cp310-cp310-macosx_10_13_universal2.whl", hash = "sha256:0f15213f380539c9640cb2413dc677b55e70f04c9e98cfc2e1d8b36c770e1036"},
    {file = "pyarrow-7.0.0-cp310-cp310-macosx_10_13_x86_64.whl", hash = "sha256:29c4e3b3be0b94d07ff4921a5e410fc690a3a066a850a302fc504de5fc638495"},
    {file = "pyarrow-7.0.0-cp310-cp310-macosx_10_9_x86_64.whl", hash = "sha256:8a9bfc8a016bcb8f9a8536d2fa14a890b340bc7a236275cd60fd4fb8b93ff405"},
    {file = "pyarrow-7.0.0-cp310-cp310-macosx_11_0_arm64.whl", hash = "sha256:49d431ed644a3e8f53ae2bbf4b514743570b495b5829548db51610534b6eeee7"},
    {file = "pyarrow-7.0.0-cp310-cp310-manylinux_2_12_x86_64.manylinux2010_x86_64.whl", hash = "sha256:aa6442a321c1e49480b3d436f7d631c895048a16df572cf71c23c6b53c45ed66"},
    {file = "pyarrow-7.0.0-cp310-cp310-manylinux_2_17_aarch64.manylinux2014_aarch64.whl", hash = "sha256:f6b01a23cb401750092c6f7c4dcae67cd8fd6b99ae710e26f654f23508f25f25"},
    {file = "pyarrow-7.0.0-cp310-cp310-manylinux_2_17_x86_64.manylinux2014_x86_64.whl", hash = "sha256:0f10928745c6ff66e121552731409803bed86c66ac79c64c90438b053b5242c5"},
    {file = "pyarrow-7.0.0-cp310-cp310-win_amd64.whl", hash = "sha256:759090caa1474cafb5e68c93a9bd6cb45d8bb8e4f2cad2f1a0cc9439bae8ae88"},
    {file = "pyarrow-7.0.0-cp37-cp37m-macosx_10_13_x86_64.whl", hash = "sha256:e3fe34bcfc28d9c4a747adc3926d2307a04c5c50b89155946739515ccfe5eab0"},
    {file = "pyarrow-7.0.0-cp37-cp37m-macosx_10_9_x86_64.whl", hash = "sha256:040dce5345603e4e621bcf4f3b21f18d557852e7b15307e559bb14c8951c8714"},
    {file = "pyarrow-7.0.0-cp37-cp37m-manylinux_2_12_x86_64.manylinux2010_x86_64.whl", hash = "sha256:ed4b647c3345ae3463d341a9d28d0260cd302fb92ecf4e2e3e0f1656d6e0e55c"},
    {file = "pyarrow-7.0.0-cp37-cp37m-manylinux_2_17_aarch64.manylinux2014_aarch64.whl", hash = "sha256:e7fecd5d5604f47e003f50887a42aee06cb8b7bf8e8bf7dc543a22331d9ba832"},
    {file = "pyarrow-7.0.0-cp37-cp37m-manylinux_2_17_x86_64.manylinux2014_x86_64.whl", hash = "sha256:1f2d00b892fe865e43346acb78761ba268f8bb1cbdba588816590abcb780ee3d"},
    {file = "pyarrow-7.0.0-cp37-cp37m-win_amd64.whl", hash = "sha256:f439f7d77201681fd31391d189aa6b1322d27c9311a8f2fce7d23972471b02b6"},
    {file = "pyarrow-7.0.0-cp38-cp38-macosx_10_13_x86_64.whl", hash = "sha256:3e06b0e29ce1e32f219c670c6b31c33d25a5b8e29c7828f873373aab78bf30a5"},
    {file = "pyarrow-7.0.0-cp38-cp38-macosx_10_9_x86_64.whl", hash = "sha256:13dc05bcf79dbc1bd2de1b05d26eb64824b85883d019d81ca3c2eca9b68b5a44"},
    {file = "pyarrow-7.0.0-cp38-cp38-macosx_11_0_arm64.whl", hash = "sha256:06183a7ff2b0c030ec0413fc4dc98abad8cf336c78c280a0b7f4bcbebb78d125"},
    {file = "pyarrow-7.0.0-cp38-cp38-manylinux_2_12_x86_64.manylinux2010_x86_64.whl", hash = "sha256:702c5a9f960b56d03569eaaca2c1a05e8728f05ea1a2138ef64234aa53cd5884"},
    {file = "pyarrow-7.0.0-cp38-cp38-manylinux_2_17_aarch64.manylinux2014_aarch64.whl", hash = "sha256:c7313038203df77ec4092d6363dbc0945071caa72635f365f2b1ae0dd7469865"},
    {file = "pyarrow-7.0.0-cp38-cp38-manylinux_2_17_x86_64.manylinux2014_x86_64.whl", hash = "sha256:e87d1f7dc7a0b2ecaeb0c7a883a85710f5b5626d4134454f905571c04bc73d5a"},
    {file = "pyarrow-7.0.0-cp38-cp38-win_amd64.whl", hash = "sha256:ba69488ae25c7fde1a2ae9ea29daf04d676de8960ffd6f82e1e13ca945bb5861"},
    {file = "pyarrow-7.0.0-cp39-cp39-macosx_10_13_universal2.whl", hash = "sha256:11a591f11d2697c751261c9d57e6e5b0d38fdc7f0cc57f4fd6edc657da7737df"},
    {file = "pyarrow-7.0.0-cp39-cp39-macosx_10_13_x86_64.whl", hash = "sha256:6183c700877852dc0f8a76d4c0c2ffd803ba459e2b4a452e355c2d58d48cf39f"},
    {file = "pyarrow-7.0.0-cp39-cp39-macosx_10_9_x86_64.whl", hash = "sha256:d1748154714b543e6ae8452a68d4af85caf5298296a7e5d4d00f1b3021838ac6"},
    {file = "pyarrow-7.0.0-cp39-cp39-macosx_11_0_arm64.whl", hash = "sha256:fcc8f934c7847a88f13ec35feecffb61fe63bb7a3078bd98dd353762e969ce60"},
    {file = "pyarrow-7.0.0-cp39-cp39-manylinux_2_12_x86_64.manylinux2010_x86_64.whl", hash = "sha256:759f59ac77b84878dbd54d06cf6df74ff781b8e7cf9313eeffbb5ec97b94385c"},
    {file = "pyarrow-7.0.0-cp39-cp39-manylinux_2_17_aarch64.manylinux2014_aarch64.whl", hash = "sha256:3d3e3f93ac2993df9c5e1922eab7bdea047b9da918a74e52145399bc1f0099a3"},
    {file = "pyarrow-7.0.0-cp39-cp39-manylinux_2_17_x86_64.manylinux2014_x86_64.whl", hash = "sha256:306120af554e7e137895254a3b4741fad682875a5f6403509cd276de3fe5b844"},
    {file = "pyarrow-7.0.0-cp39-cp39-win_amd64.whl", hash = "sha256:087769dac6e567d58d59b94c4f866b3356c00d3db5b261387ece47e7324c2150"},
    {file = "pyarrow-7.0.0.tar.gz", hash = "sha256:da656cad3c23a2ebb6a307ab01d35fce22f7850059cffafcb90d12590f8f4f38"},
]
pyasn1 = [
    {file = "pyasn1-0.4.8-py2.4.egg", hash = "sha256:fec3e9d8e36808a28efb59b489e4528c10ad0f480e57dcc32b4de5c9d8c9fdf3"},
    {file = "pyasn1-0.4.8-py2.5.egg", hash = "sha256:0458773cfe65b153891ac249bcf1b5f8f320b7c2ce462151f8fa74de8934becf"},
    {file = "pyasn1-0.4.8-py2.6.egg", hash = "sha256:5c9414dcfede6e441f7e8f81b43b34e834731003427e5b09e4e00e3172a10f00"},
    {file = "pyasn1-0.4.8-py2.7.egg", hash = "sha256:6e7545f1a61025a4e58bb336952c5061697da694db1cae97b116e9c46abcf7c8"},
    {file = "pyasn1-0.4.8-py2.py3-none-any.whl", hash = "sha256:39c7e2ec30515947ff4e87fb6f456dfc6e84857d34be479c9d4a4ba4bf46aa5d"},
    {file = "pyasn1-0.4.8-py3.1.egg", hash = "sha256:78fa6da68ed2727915c4767bb386ab32cdba863caa7dbe473eaae45f9959da86"},
    {file = "pyasn1-0.4.8-py3.2.egg", hash = "sha256:08c3c53b75eaa48d71cf8c710312316392ed40899cb34710d092e96745a358b7"},
    {file = "pyasn1-0.4.8-py3.3.egg", hash = "sha256:03840c999ba71680a131cfaee6fab142e1ed9bbd9c693e285cc6aca0d555e576"},
    {file = "pyasn1-0.4.8-py3.4.egg", hash = "sha256:7ab8a544af125fb704feadb008c99a88805126fb525280b2270bb25cc1d78a12"},
    {file = "pyasn1-0.4.8-py3.5.egg", hash = "sha256:e89bf84b5437b532b0803ba5c9a5e054d21fec423a89952a74f87fa2c9b7bce2"},
    {file = "pyasn1-0.4.8-py3.6.egg", hash = "sha256:014c0e9976956a08139dc0712ae195324a75e142284d5f87f1a87ee1b068a359"},
    {file = "pyasn1-0.4.8-py3.7.egg", hash = "sha256:99fcc3c8d804d1bc6d9a099921e39d827026409a58f2a720dcdb89374ea0c776"},
    {file = "pyasn1-0.4.8.tar.gz", hash = "sha256:aef77c9fb94a3ac588e87841208bdec464471d9871bd5050a287cc9a475cd0ba"},
]
pyasn1-modules = []
pycodestyle = [
    {file = "pycodestyle-2.7.0-py2.py3-none-any.whl", hash = "sha256:514f76d918fcc0b55c6680472f0a37970994e07bbb80725808c17089be302068"},
    {file = "pycodestyle-2.7.0.tar.gz", hash = "sha256:c389c1d06bf7904078ca03399a4816f974a1d590090fecea0c63ec26ebaf1cef"},
]
pycparser = [
    {file = "pycparser-2.21-py2.py3-none-any.whl", hash = "sha256:8ee45429555515e1f6b185e78100aea234072576aa43ab53aefcae078162fca9"},
    {file = "pycparser-2.21.tar.gz", hash = "sha256:e644fdec12f7872f86c58ff790da456218b10f863970249516d60a5eaca77206"},
]
pydocstyle = [
    {file = "pydocstyle-6.1.1-py3-none-any.whl", hash = "sha256:6987826d6775056839940041beef5c08cc7e3d71d63149b48e36727f70144dc4"},
    {file = "pydocstyle-6.1.1.tar.gz", hash = "sha256:1d41b7c459ba0ee6c345f2eb9ae827cab14a7533a88c5c6f7e94923f72df92dc"},
]
pydrive = []
pyflakes = [
    {file = "pyflakes-2.3.1-py2.py3-none-any.whl", hash = "sha256:7893783d01b8a89811dd72d7dfd4d84ff098e5eed95cfa8905b22bbffe52efc3"},
    {file = "pyflakes-2.3.1.tar.gz", hash = "sha256:f5bc8ecabc05bb9d291eb5203d6810b49040f6ff446a756326104746cc00c1db"},
]
pygments = []
pyparsing = [
    {file = "pyparsing-3.0.9-py3-none-any.whl", hash = "sha256:5026bae9a10eeaefb61dab2f09052b9f4307d44aee4eda64b309723d8d206bbc"},
    {file = "pyparsing-3.0.9.tar.gz", hash = "sha256:2b020ecf7d21b687f219b71ecad3631f644a47f01403fa1d1036b0c6416d70fb"},
]
pyrsistent = [
    {file = "pyrsistent-0.18.1-cp310-cp310-macosx_10_9_universal2.whl", hash = "sha256:df46c854f490f81210870e509818b729db4488e1f30f2a1ce1698b2295a878d1"},
    {file = "pyrsistent-0.18.1-cp310-cp310-manylinux_2_17_x86_64.manylinux2014_x86_64.whl", hash = "sha256:5d45866ececf4a5fff8742c25722da6d4c9e180daa7b405dc0a2a2790d668c26"},
    {file = "pyrsistent-0.18.1-cp310-cp310-manylinux_2_5_i686.manylinux1_i686.manylinux_2_17_i686.manylinux2014_i686.whl", hash = "sha256:4ed6784ceac462a7d6fcb7e9b663e93b9a6fb373b7f43594f9ff68875788e01e"},
    {file = "pyrsistent-0.18.1-cp310-cp310-win32.whl", hash = "sha256:e4f3149fd5eb9b285d6bfb54d2e5173f6a116fe19172686797c056672689daf6"},
    {file = "pyrsistent-0.18.1-cp310-cp310-win_amd64.whl", hash = "sha256:636ce2dc235046ccd3d8c56a7ad54e99d5c1cd0ef07d9ae847306c91d11b5fec"},
    {file = "pyrsistent-0.18.1-cp37-cp37m-macosx_10_9_x86_64.whl", hash = "sha256:e92a52c166426efbe0d1ec1332ee9119b6d32fc1f0bbfd55d5c1088070e7fc1b"},
    {file = "pyrsistent-0.18.1-cp37-cp37m-manylinux_2_17_x86_64.manylinux2014_x86_64.whl", hash = "sha256:d7a096646eab884bf8bed965bad63ea327e0d0c38989fc83c5ea7b8a87037bfc"},
    {file = "pyrsistent-0.18.1-cp37-cp37m-manylinux_2_5_i686.manylinux1_i686.manylinux_2_17_i686.manylinux2014_i686.whl", hash = "sha256:cdfd2c361b8a8e5d9499b9082b501c452ade8bbf42aef97ea04854f4a3f43b22"},
    {file = "pyrsistent-0.18.1-cp37-cp37m-win32.whl", hash = "sha256:7ec335fc998faa4febe75cc5268a9eac0478b3f681602c1f27befaf2a1abe1d8"},
    {file = "pyrsistent-0.18.1-cp37-cp37m-win_amd64.whl", hash = "sha256:6455fc599df93d1f60e1c5c4fe471499f08d190d57eca040c0ea182301321286"},
    {file = "pyrsistent-0.18.1-cp38-cp38-macosx_10_9_universal2.whl", hash = "sha256:fd8da6d0124efa2f67d86fa70c851022f87c98e205f0594e1fae044e7119a5a6"},
    {file = "pyrsistent-0.18.1-cp38-cp38-manylinux_2_17_x86_64.manylinux2014_x86_64.whl", hash = "sha256:7bfe2388663fd18bd8ce7db2c91c7400bf3e1a9e8bd7d63bf7e77d39051b85ec"},
    {file = "pyrsistent-0.18.1-cp38-cp38-manylinux_2_5_i686.manylinux1_i686.manylinux_2_17_i686.manylinux2014_i686.whl", hash = "sha256:0e3e1fcc45199df76053026a51cc59ab2ea3fc7c094c6627e93b7b44cdae2c8c"},
    {file = "pyrsistent-0.18.1-cp38-cp38-win32.whl", hash = "sha256:b568f35ad53a7b07ed9b1b2bae09eb15cdd671a5ba5d2c66caee40dbf91c68ca"},
    {file = "pyrsistent-0.18.1-cp38-cp38-win_amd64.whl", hash = "sha256:d1b96547410f76078eaf66d282ddca2e4baae8964364abb4f4dcdde855cd123a"},
    {file = "pyrsistent-0.18.1-cp39-cp39-macosx_10_9_universal2.whl", hash = "sha256:f87cc2863ef33c709e237d4b5f4502a62a00fab450c9e020892e8e2ede5847f5"},
    {file = "pyrsistent-0.18.1-cp39-cp39-manylinux_2_17_x86_64.manylinux2014_x86_64.whl", hash = "sha256:6bc66318fb7ee012071b2792024564973ecc80e9522842eb4e17743604b5e045"},
    {file = "pyrsistent-0.18.1-cp39-cp39-manylinux_2_5_i686.manylinux1_i686.manylinux_2_17_i686.manylinux2014_i686.whl", hash = "sha256:914474c9f1d93080338ace89cb2acee74f4f666fb0424896fcfb8d86058bf17c"},
    {file = "pyrsistent-0.18.1-cp39-cp39-win32.whl", hash = "sha256:1b34eedd6812bf4d33814fca1b66005805d3640ce53140ab8bbb1e2651b0d9bc"},
    {file = "pyrsistent-0.18.1-cp39-cp39-win_amd64.whl", hash = "sha256:e24a828f57e0c337c8d8bb9f6b12f09dfdf0273da25fda9e314f0b684b415a07"},
    {file = "pyrsistent-0.18.1.tar.gz", hash = "sha256:d4d61f8b993a7255ba714df3aca52700f8125289f84f704cf80916517c46eb96"},
]
pysocks = []
pytest = [
    {file = "pytest-6.2.5-py3-none-any.whl", hash = "sha256:7310f8d27bc79ced999e760ca304d69f6ba6c6649c0b60fb0e04a4a77cacc134"},
    {file = "pytest-6.2.5.tar.gz", hash = "sha256:131b36680866a76e6781d13f101efb86cf674ebb9762eb70d3082b6f29889e89"},
]
pytest-cov = [
    {file = "pytest-cov-2.12.1.tar.gz", hash = "sha256:261ceeb8c227b726249b376b8526b600f38667ee314f910353fa318caa01f4d7"},
    {file = "pytest_cov-2.12.1-py2.py3-none-any.whl", hash = "sha256:261bb9e47e65bd099c89c3edf92972865210c36813f80ede5277dceb77a4a62a"},
]
python-dateutil = [
    {file = "python-dateutil-2.8.2.tar.gz", hash = "sha256:0123cacc1627ae19ddf3c27a5de5bd67ee4586fbdd6440d9748f8abb483d3e86"},
    {file = "python_dateutil-2.8.2-py2.py3-none-any.whl", hash = "sha256:961d03dc3453ebbc59dbdea9e4e11c5651520a876d0f4db161e8674aae935da9"},
]
pytz = []
pywin32 = [
    {file = "pywin32-304-cp310-cp310-win32.whl", hash = "sha256:3c7bacf5e24298c86314f03fa20e16558a4e4138fc34615d7de4070c23e65af3"},
    {file = "pywin32-304-cp310-cp310-win_amd64.whl", hash = "sha256:4f32145913a2447736dad62495199a8e280a77a0ca662daa2332acf849f0be48"},
    {file = "pywin32-304-cp310-cp310-win_arm64.whl", hash = "sha256:d3ee45adff48e0551d1aa60d2ec066fec006083b791f5c3527c40cd8aefac71f"},
    {file = "pywin32-304-cp311-cp311-win32.whl", hash = "sha256:30c53d6ce44c12a316a06c153ea74152d3b1342610f1b99d40ba2795e5af0269"},
    {file = "pywin32-304-cp311-cp311-win_amd64.whl", hash = "sha256:7ffa0c0fa4ae4077e8b8aa73800540ef8c24530057768c3ac57c609f99a14fd4"},
    {file = "pywin32-304-cp311-cp311-win_arm64.whl", hash = "sha256:cbbe34dad39bdbaa2889a424d28752f1b4971939b14b1bb48cbf0182a3bcfc43"},
    {file = "pywin32-304-cp36-cp36m-win32.whl", hash = "sha256:be253e7b14bc601718f014d2832e4c18a5b023cbe72db826da63df76b77507a1"},
    {file = "pywin32-304-cp36-cp36m-win_amd64.whl", hash = "sha256:de9827c23321dcf43d2f288f09f3b6d772fee11e809015bdae9e69fe13213988"},
    {file = "pywin32-304-cp37-cp37m-win32.whl", hash = "sha256:f64c0377cf01b61bd5e76c25e1480ca8ab3b73f0c4add50538d332afdf8f69c5"},
    {file = "pywin32-304-cp37-cp37m-win_amd64.whl", hash = "sha256:bb2ea2aa81e96eee6a6b79d87e1d1648d3f8b87f9a64499e0b92b30d141e76df"},
    {file = "pywin32-304-cp38-cp38-win32.whl", hash = "sha256:94037b5259701988954931333aafd39cf897e990852115656b014ce72e052e96"},
    {file = "pywin32-304-cp38-cp38-win_amd64.whl", hash = "sha256:ead865a2e179b30fb717831f73cf4373401fc62fbc3455a0889a7ddac848f83e"},
    {file = "pywin32-304-cp39-cp39-win32.whl", hash = "sha256:25746d841201fd9f96b648a248f731c1dec851c9a08b8e33da8b56148e4c65cc"},
    {file = "pywin32-304-cp39-cp39-win_amd64.whl", hash = "sha256:d24a3382f013b21aa24a5cfbfad5a2cd9926610c0affde3e8ab5b3d7dbcf4ac9"},
]
pywinpty = []
pyyaml = [
    {file = "PyYAML-5.4.1-cp27-cp27m-macosx_10_9_x86_64.whl", hash = "sha256:3b2b1824fe7112845700f815ff6a489360226a5609b96ec2190a45e62a9fc922"},
    {file = "PyYAML-5.4.1-cp27-cp27m-win32.whl", hash = "sha256:129def1b7c1bf22faffd67b8f3724645203b79d8f4cc81f674654d9902cb4393"},
    {file = "PyYAML-5.4.1-cp27-cp27m-win_amd64.whl", hash = "sha256:4465124ef1b18d9ace298060f4eccc64b0850899ac4ac53294547536533800c8"},
    {file = "PyYAML-5.4.1-cp27-cp27mu-manylinux1_x86_64.whl", hash = "sha256:bb4191dfc9306777bc594117aee052446b3fa88737cd13b7188d0e7aa8162185"},
    {file = "PyYAML-5.4.1-cp36-cp36m-macosx_10_9_x86_64.whl", hash = "sha256:6c78645d400265a062508ae399b60b8c167bf003db364ecb26dcab2bda048253"},
    {file = "PyYAML-5.4.1-cp36-cp36m-manylinux1_x86_64.whl", hash = "sha256:4e0583d24c881e14342eaf4ec5fbc97f934b999a6828693a99157fde912540cc"},
    {file = "PyYAML-5.4.1-cp36-cp36m-manylinux2014_aarch64.whl", hash = "sha256:72a01f726a9c7851ca9bfad6fd09ca4e090a023c00945ea05ba1638c09dc3347"},
    {file = "PyYAML-5.4.1-cp36-cp36m-manylinux2014_s390x.whl", hash = "sha256:895f61ef02e8fed38159bb70f7e100e00f471eae2bc838cd0f4ebb21e28f8541"},
    {file = "PyYAML-5.4.1-cp36-cp36m-win32.whl", hash = "sha256:3bd0e463264cf257d1ffd2e40223b197271046d09dadf73a0fe82b9c1fc385a5"},
    {file = "PyYAML-5.4.1-cp36-cp36m-win_amd64.whl", hash = "sha256:e4fac90784481d221a8e4b1162afa7c47ed953be40d31ab4629ae917510051df"},
    {file = "PyYAML-5.4.1-cp37-cp37m-macosx_10_9_x86_64.whl", hash = "sha256:5accb17103e43963b80e6f837831f38d314a0495500067cb25afab2e8d7a4018"},
    {file = "PyYAML-5.4.1-cp37-cp37m-manylinux1_x86_64.whl", hash = "sha256:e1d4970ea66be07ae37a3c2e48b5ec63f7ba6804bdddfdbd3cfd954d25a82e63"},
    {file = "PyYAML-5.4.1-cp37-cp37m-manylinux2014_aarch64.whl", hash = "sha256:cb333c16912324fd5f769fff6bc5de372e9e7a202247b48870bc251ed40239aa"},
    {file = "PyYAML-5.4.1-cp37-cp37m-manylinux2014_s390x.whl", hash = "sha256:fe69978f3f768926cfa37b867e3843918e012cf83f680806599ddce33c2c68b0"},
    {file = "PyYAML-5.4.1-cp37-cp37m-win32.whl", hash = "sha256:dd5de0646207f053eb0d6c74ae45ba98c3395a571a2891858e87df7c9b9bd51b"},
    {file = "PyYAML-5.4.1-cp37-cp37m-win_amd64.whl", hash = "sha256:08682f6b72c722394747bddaf0aa62277e02557c0fd1c42cb853016a38f8dedf"},
    {file = "PyYAML-5.4.1-cp38-cp38-macosx_10_9_x86_64.whl", hash = "sha256:d2d9808ea7b4af864f35ea216be506ecec180628aced0704e34aca0b040ffe46"},
    {file = "PyYAML-5.4.1-cp38-cp38-manylinux1_x86_64.whl", hash = "sha256:8c1be557ee92a20f184922c7b6424e8ab6691788e6d86137c5d93c1a6ec1b8fb"},
    {file = "PyYAML-5.4.1-cp38-cp38-manylinux2014_aarch64.whl", hash = "sha256:fd7f6999a8070df521b6384004ef42833b9bd62cfee11a09bda1079b4b704247"},
    {file = "PyYAML-5.4.1-cp38-cp38-manylinux2014_s390x.whl", hash = "sha256:bfb51918d4ff3d77c1c856a9699f8492c612cde32fd3bcd344af9be34999bfdc"},
    {file = "PyYAML-5.4.1-cp38-cp38-win32.whl", hash = "sha256:fa5ae20527d8e831e8230cbffd9f8fe952815b2b7dae6ffec25318803a7528fc"},
    {file = "PyYAML-5.4.1-cp38-cp38-win_amd64.whl", hash = "sha256:0f5f5786c0e09baddcd8b4b45f20a7b5d61a7e7e99846e3c799b05c7c53fa696"},
    {file = "PyYAML-5.4.1-cp39-cp39-macosx_10_9_x86_64.whl", hash = "sha256:294db365efa064d00b8d1ef65d8ea2c3426ac366c0c4368d930bf1c5fb497f77"},
    {file = "PyYAML-5.4.1-cp39-cp39-manylinux1_x86_64.whl", hash = "sha256:74c1485f7707cf707a7aef42ef6322b8f97921bd89be2ab6317fd782c2d53183"},
    {file = "PyYAML-5.4.1-cp39-cp39-manylinux2014_aarch64.whl", hash = "sha256:d483ad4e639292c90170eb6f7783ad19490e7a8defb3e46f97dfe4bacae89122"},
    {file = "PyYAML-5.4.1-cp39-cp39-manylinux2014_s390x.whl", hash = "sha256:fdc842473cd33f45ff6bce46aea678a54e3d21f1b61a7750ce3c498eedfe25d6"},
    {file = "PyYAML-5.4.1-cp39-cp39-win32.whl", hash = "sha256:49d4cdd9065b9b6e206d0595fee27a96b5dd22618e7520c33204a4a3239d5b10"},
    {file = "PyYAML-5.4.1-cp39-cp39-win_amd64.whl", hash = "sha256:c20cfa2d49991c8b4147af39859b167664f2ad4561704ee74c1de03318e898db"},
    {file = "PyYAML-5.4.1.tar.gz", hash = "sha256:607774cbba28732bfa802b54baa7484215f530991055bb562efbed5b2f20a45e"},
]
pyzmq = []
qtconsole = []
qtpy = []
requests = []
restructuredtext-lint = [
    {file = "restructuredtext_lint-1.4.0.tar.gz", hash = "sha256:1b235c0c922341ab6c530390892eb9e92f90b9b75046063e047cacfb0f050c45"},
]
rsa = []
s3transfer = [
    {file = "s3transfer-0.6.0-py3-none-any.whl", hash = "sha256:06176b74f3a15f61f1b4f25a1fc29a4429040b7647133a463da8fa5bd28d5ecd"},
    {file = "s3transfer-0.6.0.tar.gz", hash = "sha256:2ed07d3866f523cc561bf4a00fc5535827981b117dd7876f036b0c1aca42c947"},
]
send2trash = [
    {file = "Send2Trash-1.8.0-py3-none-any.whl", hash = "sha256:f20eaadfdb517eaca5ce077640cb261c7d2698385a6a0f072a4a5447fd49fa08"},
    {file = "Send2Trash-1.8.0.tar.gz", hash = "sha256:d2c24762fd3759860a0aff155e45871447ea58d2be6bdd39b5c8f966a0c99c2d"},
]
six = [
    {file = "six-1.16.0-py2.py3-none-any.whl", hash = "sha256:8abb2f1d86890a2dfb989f9a77cfcfd3e47c2a354b01111771326f8aa26e0254"},
    {file = "six-1.16.0.tar.gz", hash = "sha256:1e61c37477a1626458e36f7b1d82aa5c9b094fa4802892072e49de9c60c4c926"},
]
smmap = [
    {file = "smmap-5.0.0-py3-none-any.whl", hash = "sha256:2aba19d6a040e78d8b09de5c57e96207b09ed71d8e55ce0959eeee6c8e190d94"},
    {file = "smmap-5.0.0.tar.gz", hash = "sha256:c840e62059cd3be204b0c9c9f74be2c09d5648eddd4580d9314c3ecde0b30936"},
]
sniffio = []
snowballstemmer = [
    {file = "snowballstemmer-2.2.0-py2.py3-none-any.whl", hash = "sha256:c8e1716e83cc398ae16824e5572ae04e0d9fc2c6b985fb0f900f5f0c96ecba1a"},
    {file = "snowballstemmer-2.2.0.tar.gz", hash = "sha256:09b16deb8547d3412ad7b590689584cd0fe25ec8db3be37788be3810cbf19cb1"},
]
soupsieve = [
    {file = "soupsieve-2.3.2.post1-py3-none-any.whl", hash = "sha256:3b2503d3c7084a42b1ebd08116e5f81aadfaea95863628c80a3b774a11b7c759"},
    {file = "soupsieve-2.3.2.post1.tar.gz", hash = "sha256:fc53893b3da2c33de295667a0e19f078c14bf86544af307354de5fcf12a3f30d"},
]
sphinx = [
    {file = "Sphinx-4.5.0-py3-none-any.whl", hash = "sha256:ebf612653238bcc8f4359627a9b7ce44ede6fdd75d9d30f68255c7383d3a6226"},
    {file = "Sphinx-4.5.0.tar.gz", hash = "sha256:7bf8ca9637a4ee15af412d1a1d9689fec70523a68ca9bb9127c2f3eeb344e2e6"},
]
sphinx-basic-ng = []
sphinxcontrib-applehelp = [
    {file = "sphinxcontrib-applehelp-1.0.2.tar.gz", hash = "sha256:a072735ec80e7675e3f432fcae8610ecf509c5f1869d17e2eecff44389cdbc58"},
    {file = "sphinxcontrib_applehelp-1.0.2-py2.py3-none-any.whl", hash = "sha256:806111e5e962be97c29ec4c1e7fe277bfd19e9652fb1a4392105b43e01af885a"},
]
sphinxcontrib-devhelp = [
    {file = "sphinxcontrib-devhelp-1.0.2.tar.gz", hash = "sha256:ff7f1afa7b9642e7060379360a67e9c41e8f3121f2ce9164266f61b9f4b338e4"},
    {file = "sphinxcontrib_devhelp-1.0.2-py2.py3-none-any.whl", hash = "sha256:8165223f9a335cc1af7ffe1ed31d2871f325254c0423bc0c4c7cd1c1e4734a2e"},
]
sphinxcontrib-htmlhelp = [
    {file = "sphinxcontrib-htmlhelp-2.0.0.tar.gz", hash = "sha256:f5f8bb2d0d629f398bf47d0d69c07bc13b65f75a81ad9e2f71a63d4b7a2f6db2"},
    {file = "sphinxcontrib_htmlhelp-2.0.0-py2.py3-none-any.whl", hash = "sha256:d412243dfb797ae3ec2b59eca0e52dac12e75a241bf0e4eb861e450d06c6ed07"},
]
sphinxcontrib-jsmath = [
    {file = "sphinxcontrib-jsmath-1.0.1.tar.gz", hash = "sha256:a9925e4a4587247ed2191a22df5f6970656cb8ca2bd6284309578f2153e0c4b8"},
    {file = "sphinxcontrib_jsmath-1.0.1-py2.py3-none-any.whl", hash = "sha256:2ec2eaebfb78f3f2078e73666b1415417a116cc848b72e5172e596c871103178"},
]
sphinxcontrib-qthelp = [
    {file = "sphinxcontrib-qthelp-1.0.3.tar.gz", hash = "sha256:4c33767ee058b70dba89a6fc5c1892c0d57a54be67ddd3e7875a18d14cba5a72"},
    {file = "sphinxcontrib_qthelp-1.0.3-py2.py3-none-any.whl", hash = "sha256:bd9fc24bcb748a8d51fd4ecaade681350aa63009a347a8c14e637895444dfab6"},
]
sphinxcontrib-serializinghtml = [
    {file = "sphinxcontrib-serializinghtml-1.1.5.tar.gz", hash = "sha256:aa5f6de5dfdf809ef505c4895e51ef5c9eac17d0f287933eb49ec495280b6952"},
    {file = "sphinxcontrib_serializinghtml-1.1.5-py2.py3-none-any.whl", hash = "sha256:352a9a00ae864471d3a7ead8d7d79f5fc0b57e8b3f95e9867eb9eb28999b92fd"},
]
stack-data = []
stevedore = []
structlog = [
    {file = "structlog-21.5.0-py3-none-any.whl", hash = "sha256:fd7922e195262b337da85c2a91c84be94ccab1f8fd1957bd6986f6904e3761c8"},
    {file = "structlog-21.5.0.tar.gz", hash = "sha256:68c4c29c003714fe86834f347cb107452847ba52414390a7ee583472bde00fc9"},
]
tables = []
terminado = []
tinycss2 = []
toml = [
    {file = "toml-0.10.2-py2.py3-none-any.whl", hash = "sha256:806143ae5bfb6a3c6e736a764057db0e6a0e05e338b5630894a5f779cabb4f9b"},
    {file = "toml-0.10.2.tar.gz", hash = "sha256:b3bda1d108d5dd99f4a20d24d9c348e91c4db7ab1b749200bded2f839ccbe68f"},
]
tomli = [
    {file = "tomli-2.0.1-py3-none-any.whl", hash = "sha256:939de3e7a6161af0c887ef91b7d41a53e7c5a1ca976325f429cb46ea9bc30ecc"},
    {file = "tomli-2.0.1.tar.gz", hash = "sha256:de526c12914f0c550d15924c62d72abc48d6fe7364aa87328337a31007fe8a4f"},
]
tornado = []
tqdm = []
traitlets = []
types-awscrt = []
types-s3transfer = []
typing-extensions = []
typing-inspect = []
unidecode = []
uritemplate = []
urllib3 = []
watchdog = [
    {file = "watchdog-2.1.9-cp310-cp310-macosx_10_9_universal2.whl", hash = "sha256:a735a990a1095f75ca4f36ea2ef2752c99e6ee997c46b0de507ba40a09bf7330"},
    {file = "watchdog-2.1.9-cp310-cp310-macosx_10_9_x86_64.whl", hash = "sha256:6b17d302850c8d412784d9246cfe8d7e3af6bcd45f958abb2d08a6f8bedf695d"},
    {file = "watchdog-2.1.9-cp310-cp310-macosx_11_0_arm64.whl", hash = "sha256:ee3e38a6cc050a8830089f79cbec8a3878ec2fe5160cdb2dc8ccb6def8552658"},
    {file = "watchdog-2.1.9-cp36-cp36m-macosx_10_9_x86_64.whl", hash = "sha256:64a27aed691408a6abd83394b38503e8176f69031ca25d64131d8d640a307591"},
    {file = "watchdog-2.1.9-cp37-cp37m-macosx_10_9_x86_64.whl", hash = "sha256:195fc70c6e41237362ba720e9aaf394f8178bfc7fa68207f112d108edef1af33"},
    {file = "watchdog-2.1.9-cp38-cp38-macosx_10_9_universal2.whl", hash = "sha256:bfc4d351e6348d6ec51df007432e6fe80adb53fd41183716017026af03427846"},
    {file = "watchdog-2.1.9-cp38-cp38-macosx_10_9_x86_64.whl", hash = "sha256:8250546a98388cbc00c3ee3cc5cf96799b5a595270dfcfa855491a64b86ef8c3"},
    {file = "watchdog-2.1.9-cp38-cp38-macosx_11_0_arm64.whl", hash = "sha256:117ffc6ec261639a0209a3252546b12800670d4bf5f84fbd355957a0595fe654"},
    {file = "watchdog-2.1.9-cp39-cp39-macosx_10_9_universal2.whl", hash = "sha256:97f9752208f5154e9e7b76acc8c4f5a58801b338de2af14e7e181ee3b28a5d39"},
    {file = "watchdog-2.1.9-cp39-cp39-macosx_10_9_x86_64.whl", hash = "sha256:247dcf1df956daa24828bfea5a138d0e7a7c98b1a47cf1fa5b0c3c16241fcbb7"},
    {file = "watchdog-2.1.9-cp39-cp39-macosx_11_0_arm64.whl", hash = "sha256:226b3c6c468ce72051a4c15a4cc2ef317c32590d82ba0b330403cafd98a62cfd"},
    {file = "watchdog-2.1.9-pp37-pypy37_pp73-macosx_10_9_x86_64.whl", hash = "sha256:d9820fe47c20c13e3c9dd544d3706a2a26c02b2b43c993b62fcd8011bcc0adb3"},
    {file = "watchdog-2.1.9-pp38-pypy38_pp73-macosx_10_9_x86_64.whl", hash = "sha256:70af927aa1613ded6a68089a9262a009fbdf819f46d09c1a908d4b36e1ba2b2d"},
    {file = "watchdog-2.1.9-pp39-pypy39_pp73-macosx_10_9_x86_64.whl", hash = "sha256:ed80a1628cee19f5cfc6bb74e173f1b4189eb532e705e2a13e3250312a62e0c9"},
    {file = "watchdog-2.1.9-py3-none-manylinux2014_aarch64.whl", hash = "sha256:9f05a5f7c12452f6a27203f76779ae3f46fa30f1dd833037ea8cbc2887c60213"},
    {file = "watchdog-2.1.9-py3-none-manylinux2014_armv7l.whl", hash = "sha256:255bb5758f7e89b1a13c05a5bceccec2219f8995a3a4c4d6968fe1de6a3b2892"},
    {file = "watchdog-2.1.9-py3-none-manylinux2014_i686.whl", hash = "sha256:d3dda00aca282b26194bdd0adec21e4c21e916956d972369359ba63ade616153"},
    {file = "watchdog-2.1.9-py3-none-manylinux2014_ppc64.whl", hash = "sha256:186f6c55abc5e03872ae14c2f294a153ec7292f807af99f57611acc8caa75306"},
    {file = "watchdog-2.1.9-py3-none-manylinux2014_ppc64le.whl", hash = "sha256:083171652584e1b8829581f965b9b7723ca5f9a2cd7e20271edf264cfd7c1412"},
    {file = "watchdog-2.1.9-py3-none-manylinux2014_s390x.whl", hash = "sha256:b530ae007a5f5d50b7fbba96634c7ee21abec70dc3e7f0233339c81943848dc1"},
    {file = "watchdog-2.1.9-py3-none-manylinux2014_x86_64.whl", hash = "sha256:4f4e1c4aa54fb86316a62a87b3378c025e228178d55481d30d857c6c438897d6"},
    {file = "watchdog-2.1.9-py3-none-win32.whl", hash = "sha256:5952135968519e2447a01875a6f5fc8c03190b24d14ee52b0f4b1682259520b1"},
    {file = "watchdog-2.1.9-py3-none-win_amd64.whl", hash = "sha256:7a833211f49143c3d336729b0020ffd1274078e94b0ae42e22f596999f50279c"},
    {file = "watchdog-2.1.9-py3-none-win_ia64.whl", hash = "sha256:ad576a565260d8f99d97f2e64b0f97a48228317095908568a9d5c786c829d428"},
    {file = "watchdog-2.1.9.tar.gz", hash = "sha256:43ce20ebb36a51f21fa376f76d1d4692452b2527ccd601950d69ed36b9e21609"},
]
wcwidth = [
    {file = "wcwidth-0.2.5-py2.py3-none-any.whl", hash = "sha256:beb4802a9cebb9144e99086eff703a642a13d6a0052920003a230f3294bbe784"},
    {file = "wcwidth-0.2.5.tar.gz", hash = "sha256:c4d647b99872929fdb7bdcaa4fbe7f01413ed3d98077df798530e5b04f116c83"},
]
webencodings = [
    {file = "webencodings-0.5.1-py2.py3-none-any.whl", hash = "sha256:a0af1213f3c2226497a97e2b3aa01a7e4bee4f403f95be16fc9acd2947514a78"},
    {file = "webencodings-0.5.1.tar.gz", hash = "sha256:b36a1c245f2d304965eb4e0a82848379241dc04b865afcc4aab16748587e1923"},
]
websocket-client = []
widgetsnbextension = []
zipp = []<|MERGE_RESOLUTION|>--- conflicted
+++ resolved
@@ -191,14 +191,14 @@
 
 [[package]]
 name = "boto3"
-version = "1.24.94"
+version = "1.24.96"
 description = "The AWS SDK for Python"
 category = "main"
 optional = false
 python-versions = ">= 3.7"
 
 [package.dependencies]
-botocore = ">=1.27.94,<1.28.0"
+botocore = ">=1.27.96,<1.28.0"
 jmespath = ">=0.7.1,<2.0.0"
 s3transfer = ">=0.6.0,<0.7.0"
 
@@ -207,8 +207,8 @@
 
 [[package]]
 name = "boto3-stubs"
-version = "1.24.94"
-description = "Type annotations for boto3 1.24.94 generated with mypy-boto3-builder 7.11.10"
+version = "1.24.96"
+description = "Type annotations for boto3 1.24.96 generated with mypy-boto3-builder 7.11.10"
 category = "dev"
 optional = false
 python-versions = ">=3.7"
@@ -543,7 +543,7 @@
 
 [[package]]
 name = "botocore"
-version = "1.27.94"
+version = "1.27.96"
 description = "Low-level, data-driven core of boto 3."
 category = "main"
 optional = false
@@ -559,7 +559,7 @@
 
 [[package]]
 name = "botocore-stubs"
-version = "1.27.94"
+version = "1.27.96"
 description = "Type annotations and code completion for botocore"
 category = "dev"
 optional = false
@@ -1334,7 +1334,7 @@
 
 [[package]]
 name = "jupyterlab"
-version = "3.4.8"
+version = "3.5.0"
 description = "JupyterLab computational environment"
 category = "dev"
 optional = false
@@ -1344,7 +1344,7 @@
 ipython = "*"
 jinja2 = ">=2.1"
 jupyter-core = "*"
-jupyter-server = ">=1.16,<2.0"
+jupyter-server = ">=1.16.0,<3"
 jupyterlab-server = ">=2.10,<3.0"
 nbclassic = "*"
 notebook = "<7"
@@ -1663,7 +1663,6 @@
 
 [package.extras]
 test = ["pytest-tornasync", "pytest-console-scripts", "pytest"]
-<<<<<<< HEAD
 
 [[package]]
 name = "numexpr"
@@ -1676,8 +1675,6 @@
 [package.dependencies]
 numpy = ">=1.13.3"
 packaging = "*"
-=======
->>>>>>> 1487e83b
 
 [[package]]
 name = "numpy"
@@ -1688,17 +1685,6 @@
 python-versions = ">=3.8"
 
 [[package]]
-<<<<<<< HEAD
-name = "openpyxl"
-version = "3.0.10"
-description = "A Python library to read/write Excel 2010 xlsx/xlsm files"
-category = "dev"
-optional = false
-python-versions = ">=3.6"
-
-[package.dependencies]
-et-xmlfile = "*"
-=======
 name = "oauth2client"
 version = "4.1.3"
 description = "OAuth 2.0 client library"
@@ -1712,7 +1698,17 @@
 pyasn1-modules = ">=0.0.5"
 rsa = ">=3.1.4"
 six = ">=1.6.1"
->>>>>>> 1487e83b
+
+[[package]]
+name = "openpyxl"
+version = "3.0.10"
+description = "A Python library to read/write Excel 2010 xlsx/xlsm files"
+category = "dev"
+optional = false
+python-versions = ">=3.6"
+
+[package.dependencies]
+et-xmlfile = "*"
 
 [[package]]
 name = "owid-catalog"
@@ -2648,7 +2644,7 @@
 
 [[package]]
 name = "zipp"
-version = "3.9.0"
+version = "3.10.0"
 description = "Backport of pathlib-compatible object wrapper for zip files"
 category = "dev"
 optional = false
@@ -2661,11 +2657,7 @@
 [metadata]
 lock-version = "1.1"
 python-versions = "^3.8"
-<<<<<<< HEAD
-content-hash = "53266cbfd768fb4a71f4c51df7494c76c19c33b198cc07513ea0699698fde095"
-=======
-content-hash = "41a30e4b67650f5bbd0a7e371d12eb027d27da49956d6819b583085b384a8807"
->>>>>>> 1487e83b
+content-hash = "d5be854993a5944fa2e3da87afbabc388a8391a1bed120c638755d4a40684ac4"
 
 [metadata.files]
 alabaster = [
@@ -2938,11 +2930,8 @@
 notebook-shim = []
 numexpr = []
 numpy = []
-<<<<<<< HEAD
+oauth2client = []
 openpyxl = []
-=======
-oauth2client = []
->>>>>>> 1487e83b
 owid-catalog = []
 packaging = [
     {file = "packaging-21.3-py3-none-any.whl", hash = "sha256:ef103e05f519cdc783ae24ea4e2e0f508a9c99b2d4969652eed6a2e1ea5bd522"},
