--- conflicted
+++ resolved
@@ -1,10 +1,6 @@
 [tool.poetry]
 name = "owid-datautils"
-<<<<<<< HEAD
-version = "0.4.12"
-=======
 version = "0.4.13"
->>>>>>> c362a8cb
 description = "Data utils library by the Data Team at Our World in Data"
 authors = ["Our World In Data <tech@ourworldindata.org>"]
 license = "MIT"
